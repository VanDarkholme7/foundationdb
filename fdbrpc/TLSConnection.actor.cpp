/*
 * TLSConnection.actor.cpp
 *
 * This source file is part of the FoundationDB open source project
 *
 * Copyright 2013-2018 Apple Inc. and the FoundationDB project authors
 *
 * Licensed under the Apache License, Version 2.0 (the "License");
 * you may not use this file except in compliance with the License.
 * You may obtain a copy of the License at
 *
 *     http://www.apache.org/licenses/LICENSE-2.0
 *
 * Unless required by applicable law or agreed to in writing, software
 * distributed under the License is distributed on an "AS IS" BASIS,
 * WITHOUT WARRANTIES OR CONDITIONS OF ANY KIND, either express or implied.
 * See the License for the specific language governing permissions and
 * limitations under the License.
 */

#include "flow/actorcompiler.h"
#include "flow/network.h"
#include "flow/Knobs.h"

#include "TLSConnection.h"

#include "ITLSPlugin.h"
#include "LoadPlugin.h"
#include "Platform.h"
#include "IAsyncFile.h"
#include <memory>

// Name of specialized TLS Plugin
const char* tlsPluginName = "fdb-libressl-plugin";

// Must not throw an exception from this function!
static int send_func(void* ctx, const uint8_t* buf, int len) {
	TLSConnection* conn = (TLSConnection*)ctx;

	try {
		SendBuffer sb;
		sb.bytes_sent = 0;
		sb.bytes_written = len;
		sb.data = buf;
		sb.next = 0;

		int w = conn->conn->write( &sb );
		return w;
	} catch ( Error& e ) {
		TraceEvent("TLSConnectionSendError", conn->getDebugID()).error(e);
		return -1;
	} catch ( ... ) {
		TraceEvent("TLSConnectionSendError", conn->getDebugID()).error( unknown_error() );
		return -1;
	}
}

// Must not throw an exception from this function!
static int recv_func(void* ctx, uint8_t* buf, int len) {
	TLSConnection* conn = (TLSConnection*)ctx;

	try {
		int r = conn->conn->read( buf, buf + len );
		return r;
	} catch ( Error& e ) {
		TraceEvent("TLSConnectionRecvError", conn->getDebugID()).error(e);
		return -1;
	} catch ( ... ) {
		TraceEvent("TLSConnectionRecvError", conn->getDebugID()).error( unknown_error() );
		return -1;
	}
}

ACTOR static Future<Void> handshake( TLSConnection* self ) {
	loop {
		int r = self->session->handshake();
		if ( r == ITLSSession::SUCCESS ) break;
		if ( r == ITLSSession::FAILED ) {
			TraceEvent("TLSConnectionHandshakeError", self->getDebugID());
			throw connection_failed();
		}
		ASSERT( r == ITLSSession::WANT_WRITE || r == ITLSSession::WANT_READ );
		Void _ = wait( r == ITLSSession::WANT_WRITE ? self->conn->onWritable() : self->conn->onReadable() );
	}

	TraceEvent("TLSConnectionHandshakeSuccessful", self->getDebugID())
		.detail("Peer", self->getPeerAddress());

	return Void();
}

TLSConnection::TLSConnection( Reference<IConnection> const& conn, Reference<ITLSPolicy> const& policy, bool is_client, std::string host) : conn(conn), write_wants(0), read_wants(0), uid(conn->getDebugID()) {
	const char * serverName = host.empty() ? NULL : host.c_str();
	session = Reference<ITLSSession>( policy->create_session(is_client, serverName, send_func, this, recv_func, this, (void*)&uid) );
	if ( !session ) {
		// If session is NULL, we're trusting policy->create_session
		// to have used its provided logging function to have logged
		// the error
		throw tls_error();
	}
	handshook = handshake(this);
}

Future<Void> TLSConnection::onWritable() {
	if ( !handshook.isReady() )
		return handshook;
	return
		write_wants == ITLSSession::WANT_READ ? conn->onReadable() :
		write_wants == ITLSSession::WANT_WRITE ? conn->onWritable() :
		Void();
}

Future<Void> TLSConnection::onReadable() {
	if ( !handshook.isReady() )
		return handshook;
	return
		read_wants == ITLSSession::WANT_READ ? conn->onReadable() :
		read_wants == ITLSSession::WANT_WRITE ? conn->onWritable() :
		Void();
}

int TLSConnection::read( uint8_t* begin, uint8_t* end ) {
	if ( !handshook.isReady() ) return 0;
	handshook.get();

	read_wants = 0;
	int r = session->read( begin, end - begin );
	if ( r > 0 )
		return r;

	if ( r == ITLSSession::FAILED ) throw connection_failed();

	ASSERT( r == ITLSSession::WANT_WRITE || r == ITLSSession::WANT_READ );

	read_wants = r;
	return 0;
}

int TLSConnection::write( SendBuffer const* buffer, int limit ) {
	ASSERT(limit > 0);

	if ( !handshook.isReady() ) return 0;
	handshook.get();

	write_wants = 0;
	int toSend = std::min(limit, buffer->bytes_written - buffer->bytes_sent);
	ASSERT(toSend);
	int w = session->write( buffer->data + buffer->bytes_sent, toSend );
	if ( w > 0 )
		return w;

	if ( w == ITLSSession::FAILED ) throw connection_failed();

	ASSERT( w == ITLSSession::WANT_WRITE || w == ITLSSession::WANT_READ );

	write_wants = w;
	return 0;
}

ACTOR Future<Reference<IConnection>> wrap( Reference<ITLSPolicy> policy, bool is_client, Future<Reference<IConnection>> c, std::string host) {
	Reference<IConnection> conn = wait(c);
	return Reference<IConnection>(new TLSConnection( conn, policy, is_client, host ));
}

Future<Reference<IConnection>> TLSListener::accept() {
	return wrap( options->get_policy(TLSOptions::POLICY_VERIFY_PEERS), false, listener->accept(), "");
}

TLSNetworkConnections::TLSNetworkConnections( Reference<TLSOptions> options ) : options(options) {
	network = INetworkConnections::net();
	g_network->setGlobal(INetwork::enumGlobal::enNetworkConnections, (flowGlobalType) this);
}

Future<Reference<IConnection>> TLSNetworkConnections::connect( NetworkAddress toAddr, std::string host) {
	if ( toAddr.isTLS() ) {
		NetworkAddress clearAddr( toAddr.ip, toAddr.port, toAddr.isPublic(), false );
<<<<<<< HEAD
		TraceEvent("TLSConnectionConnecting").detail("ToAddr", toAddr);
=======
		TraceEvent("TLSConnectionConnecting").suppressFor(1.0).detail("ToAddr", toAddr);
>>>>>>> faea3705
		// For FDB<->FDB connections, we don't have hostnames and can't verify IP
		// addresses against certificates, so we have our own peer verifying logic
		// to use. For FDB<->external system connections, we can use the standard
		// hostname-based certificate verification logic.
		if (host.empty() || host == toIPString(toAddr.ip))
			return wrap(options->get_policy(TLSOptions::POLICY_VERIFY_PEERS), true, network->connect(clearAddr), std::string(""));
		else
			return wrap( options->get_policy(TLSOptions::POLICY_NO_VERIFY_PEERS), true, network->connect( clearAddr ), host );
	}
	return network->connect( toAddr );
}

Future<std::vector<NetworkAddress>> TLSNetworkConnections::resolveTCPEndpoint( std::string host, std::string service) {
	return network->resolveTCPEndpoint( host, service );
}

Reference<IListener> TLSNetworkConnections::listen( NetworkAddress localAddr ) {
	if ( localAddr.isTLS() ) {
		NetworkAddress clearAddr( localAddr.ip, localAddr.port, localAddr.isPublic(), false );
		TraceEvent("TLSConnectionListening").detail("OnAddr", localAddr);
		return Reference<IListener>(new TLSListener( options, network->listen( clearAddr ) ));
	}
	return network->listen( localAddr );
}

// 5MB for loading files into memory
#define CERT_FILE_MAX_SIZE (5 * 1024 * 1024)

void TLSOptions::set_cert_file( std::string const& cert_file ) {
	try {
<<<<<<< HEAD
		TraceEvent("TLSConnectionSettingCertFile").detail("CertFilePath", cert_file);
=======
		TraceEvent("TLSConnectionSettingCertFile").suppressFor(1.0).detail("CertFilePath", cert_file);
>>>>>>> faea3705
		policyInfo.cert_path = cert_file;
		set_cert_data( readFileBytes( cert_file, CERT_FILE_MAX_SIZE ) );
	} catch ( Error& ) {
		TraceEvent(SevError, "TLSOptionsSetCertFileError").suppressFor(1.0).detail("Filename", cert_file);
		throw;
	}
}

void TLSOptions::set_ca_file(std::string const& ca_file) {
	try {
		TraceEvent("TLSConnectionSettingCAFile").detail("CAPath", ca_file);
		policyInfo.ca_path = ca_file;
		set_ca_data(readFileBytes(ca_file, CERT_FILE_MAX_SIZE));
	}
	catch (Error&) {
		TraceEvent(SevError, "TLSOptionsSetCertAError").detail("Filename", ca_file);
		throw;
	}
}

void TLSOptions::set_ca_data(std::string const& ca_data) {
	if (!policyVerifyPeersSet.get() || !policyVerifyPeersNotSet.get())
		init_plugin();

	TraceEvent("TLSConnectionSettingCAData").detail("CADataSize", ca_data.size());
	if (!policyVerifyPeersSet.get()->set_ca_data((const uint8_t*)&ca_data[0], ca_data.size()))
		throw tls_error();
	if (!policyVerifyPeersNotSet.get()->set_ca_data((const uint8_t*)&ca_data[0], ca_data.size()))
		throw tls_error();

	ca_set = true;
}

void TLSOptions::set_cert_data( std::string const& cert_data ) {
	if (!policyVerifyPeersSet.get() || !policyVerifyPeersNotSet.get())
		init_plugin();

	TraceEvent("TLSConnectionSettingCertData").detail("CertDataSize", cert_data.size());
	if ( !policyVerifyPeersSet.get()->set_cert_data( (const uint8_t*)&cert_data[0], cert_data.size() ) )
		throw tls_error();
	if (!policyVerifyPeersNotSet.get()->set_cert_data((const uint8_t*)&cert_data[0], cert_data.size()))
		throw tls_error();

	certs_set = true;
}

void TLSOptions::set_key_password(std::string const& password) {
	TraceEvent("TLSConnectionSettingPassword");
	policyInfo.keyPassword = password;
}

void TLSOptions::set_key_file( std::string const& key_file ) {
	try {
		TraceEvent("TLSConnectionSettingKeyFile").detail("KeyFilePath", key_file);
		policyInfo.key_path = key_file;
		set_key_data( readFileBytes( key_file, CERT_FILE_MAX_SIZE ) );
	} catch ( Error& ) {
		TraceEvent(SevError, "TLSOptionsSetKeyFileError").detail("Filename", key_file);
		throw;
	}
}

void TLSOptions::set_key_data( std::string const& key_data ) {
	if (!policyVerifyPeersSet.get() || !policyVerifyPeersNotSet.get())
		init_plugin();
	const char *passphrase = policyInfo.keyPassword.empty() ? NULL : policyInfo.keyPassword.c_str();
	TraceEvent("TLSConnectionSettingKeyData").detail("KeyDataSize", key_data.size());
	if ( !policyVerifyPeersSet.get()->set_key_data( (const uint8_t*)&key_data[0], key_data.size(), passphrase) )
		throw tls_error();
	if (!policyVerifyPeersNotSet.get()->set_key_data((const uint8_t*)&key_data[0], key_data.size(), passphrase))
		throw tls_error();

	key_set = true;
}

void TLSOptions::set_verify_peers( std::vector<std::string> const& verify_peers ) {
	if (!policyVerifyPeersSet.get())
		init_plugin();
	{
		TraceEvent e("TLSConnectionSettingVerifyPeers");
		for (int i = 0; i < verify_peers.size(); i++)
			e.detail(std::string("Value" + std::to_string(i)).c_str(), verify_peers[i].c_str());
	}
	std::unique_ptr<const uint8_t *[]> verify_peers_arr(new const uint8_t*[verify_peers.size()]);
	std::unique_ptr<int[]> verify_peers_len(new int[verify_peers.size()]);
	for (int i = 0; i < verify_peers.size(); i++) {
		verify_peers_arr[i] = (const uint8_t *)&verify_peers[i][0];
		verify_peers_len[i] = verify_peers[i].size();
	}

	if (!policyVerifyPeersSet.get()->set_verify_peers(verify_peers.size(), verify_peers_arr.get(), verify_peers_len.get()))
		throw tls_error();

	policyInfo.verify_peers = verify_peers;
	verify_peers_set = true;
}

void TLSOptions::register_network() {
	// Simulation relies upon being able to call this multiple times, and have it override g_network
	// each time it's called.
	new TLSNetworkConnections( Reference<TLSOptions>::addRef( this ) );
}

ACTOR static Future<ErrorOr<Standalone<StringRef>>> readEntireFile( std::string filename ) {
	state Reference<IAsyncFile> file = wait(IAsyncFileSystem::filesystem()->open(filename, IAsyncFile::OPEN_READONLY, 0));
	state int64_t filesize = wait(file->size());
	state Standalone<StringRef> buf = makeString(filesize);
	int rc = wait(file->read(mutateString(buf), filesize, 0));
	if (rc != filesize) {
		// File modified during read, probably.  The mtime should change, and thus we'll be called again.
		return tls_error();
	}
	return buf;
}

ACTOR static Future<Void> watchFileForChanges( std::string filename, AsyncVar<Standalone<StringRef>> *contents_var ) {
	state std::time_t lastModTime = wait(IAsyncFileSystem::filesystem()->lastWriteTime(filename));
	loop {
		Void _ = wait(delay(FLOW_KNOBS->TLS_CERT_REFRESH_DELAY_SECONDS));
		std::time_t modtime = wait(IAsyncFileSystem::filesystem()->lastWriteTime(filename));
		if (lastModTime != modtime) {
			lastModTime = modtime;
			ErrorOr<Standalone<StringRef>> contents = wait(readEntireFile(filename));
			if (contents.present()) {
				contents_var->set(contents.get());
			}
		}
	}
}

ACTOR static Future<Void> reloadConfigurationOnChange( TLSOptions::PolicyInfo *pci, Reference<ITLSPlugin> plugin, AsyncVar<Reference<ITLSPolicy>> *realVerifyPeersPolicy, AsyncVar<Reference<ITLSPolicy>> *realNoVerifyPeersPolicy ) {
	if (FLOW_KNOBS->TLS_CERT_REFRESH_DELAY_SECONDS <= 0) {
		return Void();
	}
	loop {
		// Early in bootup, the filesystem might not be initialized yet.  Wait until it is.
		if (IAsyncFileSystem::filesystem() != nullptr) {
			break;
		}
		Void _ = wait(delay(1.0));
	}
	state AsyncVar<Standalone<StringRef>> ca_var;
	state AsyncVar<Standalone<StringRef>> key_var;
	state AsyncVar<Standalone<StringRef>> cert_var;
	state std::vector<Future<Void>> lifetimes;
	if (!pci->ca_path.empty()) lifetimes.push_back(watchFileForChanges(pci->ca_path, &ca_var));
	if (!pci->key_path.empty()) lifetimes.push_back(watchFileForChanges(pci->key_path, &key_var));
	if (!pci->cert_path.empty()) lifetimes.push_back(watchFileForChanges(pci->cert_path, &cert_var));
	loop {
		state Future<Void> ca_changed = ca_var.onChange();
		state Future<Void> key_changed = key_var.onChange();
		state Future<Void> cert_changed = cert_var.onChange();
		Void _ = wait( ca_changed || key_changed || cert_changed );
		if (ca_changed.isReady()) pci->ca_contents = ca_var.get();
		if (key_changed.isReady()) pci->key_contents = key_var.get();
		if (cert_changed.isReady()) pci->cert_contents = cert_var.get();
		try {
			Reference<ITLSPolicy> verifypeers = Reference<ITLSPolicy>(plugin->create_policy());
			verifypeers->set_ca_data(pci->ca_contents.begin(), pci->ca_contents.size());
			verifypeers->set_key_data(pci->key_contents.begin(), pci->key_contents.size(), pci->keyPassword.c_str());
			verifypeers->set_cert_data(pci->cert_contents.begin(), pci->cert_contents.size());
			{
				std::unique_ptr<const uint8_t *[]> verify_peers_arr(new const uint8_t*[pci->verify_peers.size()]);
				std::unique_ptr<int[]> verify_peers_len(new int[pci->verify_peers.size()]);
				for (int i = 0; i < pci->verify_peers.size(); i++) {
					verify_peers_arr[i] = (const uint8_t *)&pci->verify_peers[i][0];
					verify_peers_len[i] = pci->verify_peers[i].size();
				}
				verifypeers->set_verify_peers(pci->verify_peers.size(), verify_peers_arr.get(), verify_peers_len.get());
			}
			Reference<ITLSPolicy> noverifypeers = Reference<ITLSPolicy>(plugin->create_policy());
			noverifypeers->set_ca_data(pci->ca_contents.begin(), pci->ca_contents.size());
			noverifypeers->set_key_data(pci->key_contents.begin(), pci->key_contents.size(), pci->keyPassword.c_str());
			noverifypeers->set_cert_data(pci->cert_contents.begin(), pci->cert_contents.size());

			realVerifyPeersPolicy->set(verifypeers);
			realNoVerifyPeersPolicy->set(noverifypeers);
		} catch (Error& e) {
			// Some files didn't match up, they should in the future, and we'll retry then.
			TraceEvent(SevWarn, "TLSCertificateRefresh").error(e);
		}
	}
}

const char *defaultCertFileName = "fdb.pem";

Reference<ITLSPolicy> TLSOptions::get_policy(PolicyType type) {
	if ( !certs_set ) {
		if ( !platform::getEnvironmentVar( "FDB_TLS_CERTIFICATE_FILE", policyInfo.cert_path ) )
			policyInfo.cert_path = fileExists(defaultCertFileName) ? defaultCertFileName : joinPath(platform::getDefaultConfigPath(), defaultCertFileName);
		set_cert_file( policyInfo.cert_path );
	}
	if ( !key_set ) {
		if ( policyInfo.keyPassword.empty() )
			platform::getEnvironmentVar( "FDB_TLS_PASSWORD", policyInfo.keyPassword );
		if ( !platform::getEnvironmentVar( "FDB_TLS_KEY_FILE", policyInfo.key_path ) )
			policyInfo.key_path = fileExists(defaultCertFileName) ? defaultCertFileName : joinPath(platform::getDefaultConfigPath(), defaultCertFileName);
		set_key_file( policyInfo.key_path );
	}
	if( !verify_peers_set ) {
		std::string verify_peers;
		if (platform::getEnvironmentVar("FDB_TLS_VERIFY_PEERS", verify_peers))
			set_verify_peers({ verify_peers });
		else
			set_verify_peers({ std::string("Check.Valid=1")});
	}
	if (!ca_set) {
		if (platform::getEnvironmentVar("FDB_TLS_CA_FILE", policyInfo.ca_path))
			set_ca_file(policyInfo.ca_path);
	}

	if (!configurationReloader.present()) {
		configurationReloader = reloadConfigurationOnChange(&policyInfo, plugin, &policyVerifyPeersSet, &policyVerifyPeersNotSet);
	}

	Reference<ITLSPolicy> policy;
	switch (type) {
	case POLICY_VERIFY_PEERS:
		policy = policyVerifyPeersSet.get();
		break;
	case POLICY_NO_VERIFY_PEERS:
		policy = policyVerifyPeersNotSet.get();
		break;
	default:
		ASSERT_ABORT(0);
	}
	return policy;
}

void TLSOptions::init_plugin() {

	TraceEvent("TLSConnectionLoadingPlugin").suppressFor(1.0).detail("Plugin", tlsPluginName);

	plugin = loadPlugin<ITLSPlugin>( tlsPluginName );

	if ( !plugin ) {
		TraceEvent(SevError, "TLSConnectionPluginInitError").suppressFor(1.0).detail("Plugin", tlsPluginName).GetLastError();
		throw tls_error();
	}

	policyVerifyPeersSet = AsyncVar<Reference<ITLSPolicy>>(Reference<ITLSPolicy>(plugin->create_policy()));
	if ( !policyVerifyPeersSet.get()) {
		// Hopefully create_policy logged something with the log func
		TraceEvent(SevError, "TLSConnectionCreatePolicyVerifyPeersSetError");
		throw tls_error();
	}

	policyVerifyPeersNotSet = AsyncVar<Reference<ITLSPolicy>>(Reference<ITLSPolicy>(plugin->create_policy()));
	if (!policyVerifyPeersNotSet.get()) {
		// Hopefully create_policy logged something with the log func
		TraceEvent(SevError, "TLSConnectionCreatePolicyVerifyPeersNotSetError");
		throw tls_error();
	}
}

bool TLSOptions::enabled() {
	return policyVerifyPeersSet.get().isValid() && policyVerifyPeersNotSet.get().isValid();
}<|MERGE_RESOLUTION|>--- conflicted
+++ resolved
@@ -174,11 +174,7 @@
 Future<Reference<IConnection>> TLSNetworkConnections::connect( NetworkAddress toAddr, std::string host) {
 	if ( toAddr.isTLS() ) {
 		NetworkAddress clearAddr( toAddr.ip, toAddr.port, toAddr.isPublic(), false );
-<<<<<<< HEAD
-		TraceEvent("TLSConnectionConnecting").detail("ToAddr", toAddr);
-=======
 		TraceEvent("TLSConnectionConnecting").suppressFor(1.0).detail("ToAddr", toAddr);
->>>>>>> faea3705
 		// For FDB<->FDB connections, we don't have hostnames and can't verify IP
 		// addresses against certificates, so we have our own peer verifying logic
 		// to use. For FDB<->external system connections, we can use the standard
@@ -209,11 +205,7 @@
 
 void TLSOptions::set_cert_file( std::string const& cert_file ) {
 	try {
-<<<<<<< HEAD
-		TraceEvent("TLSConnectionSettingCertFile").detail("CertFilePath", cert_file);
-=======
 		TraceEvent("TLSConnectionSettingCertFile").suppressFor(1.0).detail("CertFilePath", cert_file);
->>>>>>> faea3705
 		policyInfo.cert_path = cert_file;
 		set_cert_data( readFileBytes( cert_file, CERT_FILE_MAX_SIZE ) );
 	} catch ( Error& ) {
