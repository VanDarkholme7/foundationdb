--- conflicted
+++ resolved
@@ -266,7 +266,6 @@
 	bool isPublic() const override { return true; }
 };
 
-<<<<<<< HEAD
 // A priority queue with two additional properties:
 // - All values within the queue are unique
 // - One can iterate over the queue
@@ -438,7 +437,8 @@
 			}
 		}
 	}
-=======
+};
+
 // NetworkAddressCachedString retains a cached Standalone<StringRef> of
 // a NetworkAddressList.address.toString() value. This cached value is useful
 // for features in the hot path (i.e. Tracing), which need the String formatted value
@@ -446,7 +446,6 @@
 // needs to change, do not attempt to update it directly, use the setNetworkAddress API as it
 // will ensure the new toString() cached value is updated.
 class NetworkAddressCachedString {
-public:
 	NetworkAddressCachedString() { setAddressList(NetworkAddressList()); }
 	NetworkAddressCachedString(NetworkAddressList const& list) { setAddressList(list); }
 	NetworkAddressList const& getAddressList() const { return addressList; }
@@ -464,7 +463,6 @@
 private:
 	NetworkAddressList addressList;
 	Standalone<StringRef> cachedStr;
->>>>>>> 5a2804e0
 };
 
 class TransportData {
