#############
Release Notes
#############

6.1.12
======

Fixes
-----

<<<<<<< HEAD
* Fixed thread safety issue while writing large keys or values. `(Issue #1846) <https://github.com/apple/foundationdb/issues/1846>`_
=======
* An untracked data distributor could prevent a newly recruited data distributor from being started. `(PR #1849) <https://github.com/apple/foundationdb/pull/1849>`_
>>>>>>> b9867e74

6.1.11
======

Fixes
-----

* Machines which were added to a cluster immediately after the cluster was upgraded to 6.1 would not be given data. `(PR #1764) <https://github.com/apple/foundationdb/pull/1764>`_

6.1.10
======

Performance
-----------

* Improved the recovery speed of storage servers with large amount of data. `(PR #1700) <https://github.com/apple/foundationdb/pull/1700>`_

Fixes
-----

* The ``fdbrestore`` commands ``abort``, ``wait``, and ``status`` would use a default cluster file instead of the destination cluster file argument.  `(PR #1701) <https://github.com/apple/foundationdb/pull/1701>`_

6.1.9
=====

Fixes
-----

* Sometimes a minority of coordinators would not converge to the leader. `(PR #1649) <https://github.com/apple/foundationdb/pull/1649>`_
* HTTP responses indicating a server-side error are no longer expected to contain a ResponseID header. `(PR #1651) <https://github.com/apple/foundationdb/pull/1651>`_

6.1.8
=====

Features
--------

* Improved replication mechanism using a new hierarchical technique that significantly reduces the frequency of data loss events even when multiple fault-tolerance zones permanently fail at the same time. After upgrading to 6.1 clusters will experience a low level of background data movement to store data in accordance with the new policy. `(PR #964) <https://github.com/apple/foundationdb/pull/964>`_.
* Added a background actor to remove redundant teams from team collection so that the healthy team number is guaranteed to not exceed the desired number. `(PR #1139) <https://github.com/apple/foundationdb/pull/1139>`_
* Get read version, read, and commit requests are counted and aggregated by server-side latency in configurable latency bands and output in JSON status. `(PR #1084) <https://github.com/apple/foundationdb/pull/1084>`_
* Added configuration option to choose log spilling implementation `(PR #1160) <https://github.com/apple/foundationdb/pull/1160>`_
* Added configuration option to choose log system implementation `(PR #1160) <https://github.com/apple/foundationdb/pull/1160>`_
* Batch priority transactions are now limited separately by ratekeeper and will be throttled at lower levels of cluster saturation. This makes it possible to run a more intense background load at saturation without significantly affecting normal priority transactions. It is still recommended not to run excessive loads at batch priority. `(PR #1198) <https://github.com/apple/foundationdb/pull/1198>`_
* Restore now requires the destination cluster to be specified explicitly to avoid confusion. `(PR #1240) <https://github.com/apple/foundationdb/pull/1240>`_
* Restore now accepts a timestamp that can be used to determine the restore version if the original cluster is available. `(PR #1240) <https://github.com/apple/foundationdb/pull/1240>`_
* Backup ``status`` and ``describe`` commands now have a ``--json`` output option. `(PR #1248) <https://github.com/apple/foundationdb/pull/1248>`_
* Separated data distribution from the master into its own role. `(PR #1062) <https://github.com/apple/foundationdb/pull/1062>`_
* Separated ratekeeper from the master into its own role. `(PR #1176) <https://github.com/apple/foundationdb/pull/1176>`_
* Added a ``CompareAndClear`` atomic op that clears a key if its value matches the supplied value. `(PR #1105) <https://github.com/apple/foundationdb/pull/1105>`_
* Added support for IPv6. `(PR #1178) <https://github.com/apple/foundationdb/pull/1178>`_
* FDB can now simultaneously listen to TLS and unencrypted ports to facilitate smoother migration to and from TLS. `(PR #1157) <https://github.com/apple/foundationdb/pull/1157>`_
* Added ``DISABLE_POSIX_KERNEL_AIO`` knob to fallback to libeio instead of kernel async I/O (KAIO) for systems that do not support KAIO or O_DIRECT flag. `(PR #1283) <https://github.com/apple/foundationdb/pull/1283>`_
* Added support for configuring the cluster to use the primary and remote DC's as satellites. `(PR #1320) <https://github.com/apple/foundationdb/pull/1320>`_
* Added support for restoring multiple key ranges in a single restore job. `(PR #1190) <https://github.com/apple/foundationdb/pull/1190>`_
* Deprecated transaction option ``TRANSACTION_LOGGING_ENABLE``. Added two new transaction options ``DEBUG_TRANSACTION_IDENTIFIER`` and ``LOG_TRANSACTION`` that sets an identifier for the transaction and logs the transaction to the trace file respectively. `(PR #1200) <https://github.com/apple/foundationdb/pull/1200>`_
* Clients can now specify default transaction timeouts and retry limits for all transactions through a database option. `(Issue #775) <https://github.com/apple/foundationdb/issues/775>`_
* The "timeout", "max retry delay", and "retry limit" transaction options are no longer reset when the transaction is reset after a call to ``onError`` (as of API version 610). `(Issue #775) <https://github.com/apple/foundationdb/issues/775>`_
* Added the ``force_recovery_with_data_loss`` command to ``fdbcli``. When a cluster is configured with usable_regions=2, this command will force the database to recover in the remote region. `(PR #1168) <https://github.com/apple/foundationdb/pull/1168>`_
* Added a limit to the number of status requests the cluster controller will handle. `(PR #1093) <https://github.com/apple/foundationdb/pull/1093>`_ (submitted by tclinken)
* Added a ``coordinator`` process class. Processes with this class can only be used as a coordinator, and ``coordinators auto`` will prefer to choose processes of this class. `(PR #1069) <https://github.com/apple/foundationdb/pull/1069>`_ (submitted by tclinken)
* The ``consistencycheck`` fdbserver role will check the entire database at most once every week. `(PR #1126) <https://github.com/apple/foundationdb/pull/1126>`_
* Added the metadata version key (``\xff/metadataVersion``). The value of this key is sent with every read version. It is intended to help clients cache rarely changing metadata. `(PR #1213) <https://github.com/apple/foundationdb/pull/1213>`_
* The ``fdbdr switch`` command verifies a ``dr_agent`` exists in both directions. `(Issue #1220) <https://github.com/apple/foundationdb/issues/1220>`_
* Transaction logs that cannot commit to disk for more than 5 seconds are marked as degraded. The cluster controller will prefer to recruit transaction logs on other processes before using degraded processes. `(Issue #690) <https://github.com/apple/foundationdb/issues/690>`_
* The ``memory`` storage engine configuration now uses the ssd engine for transaction log spilling. Transaction log spilling only happens when the transaction logs are using too much memory, so using the memory storage engine for this purpose can cause the process to run out of memory. Existing clusters will NOT automatically change their configuration. `(PR #1314) <https://github.com/apple/foundationdb/pull/1314>`_
* Trace logs can be output as JSON instead of XML using the ``--trace_format`` command line option. `(PR #976) <https://github.com/apple/foundationdb/pull/976>`_ (by atn34)
* Added ``modify`` command to fdbbackup for modifying parameters of a running backup. `(PR #1237) <https://github.com/apple/foundationdb/pull/1237>`_
* Added ``header`` parameter to blobstore backup URLs for setting custom HTTP headers. `(PR #1237) <https://github.com/apple/foundationdb/pull/1237>`_
* Added the ``maintenance`` command to ``fdbcli``. This command will stop data distribution from moving data away from processes with a specified zoneID. `(PR #1397) <https://github.com/apple/foundationdb/pull/1397>`_
* Added the ``three_data_hall_fallback`` configuration, which can be used to drop storage replicas in a dead data hall. [6.1.1] `(PR #1422) <https://github.com/apple/foundationdb/pull/1422>`_

Performance
-----------

* Increased the get read version batch size in the client. This change reduces the load on the proxies when doing many transactions with only a few operations per transaction. `(PR #1311) <https://github.com/apple/foundationdb/pull/1311>`_
* Clients no longer attempt to connect to the master during recovery. `(PR #1317) <https://github.com/apple/foundationdb/pull/1317>`_
* Increase the rate that deleted pages are made available for reuse in the SQLite storage engine. Rename and add knobs to provide more control over this process. [6.1.3] `(PR #1485) <https://github.com/apple/foundationdb/pull/1485>`_
* SQLite page files now grow and shrink in chunks based on a knob which defaults to an effective chunk size of 100MB. [6.1.4] `(PR #1482) <https://github.com/apple/foundationdb/pull/1482>`_ `(PR #1499) <https://github.com/apple/foundationdb/pull/1499>`_
* Reduced the rate at which data is moved between servers, to reduce the impact a failure has on cluster performance. [6.1.4] `(PR #1499) <https://github.com/apple/foundationdb/pull/1499>`_
* Avoid closing saturated network connections which have not received ping packets. [6.1.7] `(PR #1601) <https://github.com/apple/foundationdb/pull/1601>`_

Fixes
-----

* Python: Creating a ``SingleFloat`` for the tuple layer didn't work with integers. `(PR #1216) <https://github.com/apple/foundationdb/pull/1216>`_
* In some cases, calling ``OnError`` with a non-retryable error would partially reset a transaction. As of API version 610, the transaction will no longer be reset in these cases and will instead put the transaction into an error state. `(PR #1298) <https://github.com/apple/foundationdb/pull/1298>`_
* Standardized datetime string format across all backup and restore command options and outputs. `(PR #1248) <https://github.com/apple/foundationdb/pull/1248>`_
* Read workload status metrics would disappear when a storage server was missing. `(PR #1348) <https://github.com/apple/foundationdb/pull/1348>`_
* The ``coordinators auto`` command could recruit multiple coordinators with the same zone ID. `(Issue #988) <https://github.com/apple/foundationdb/issues/988>`_
* The data version of a cluster after a restore could have been lower than the restore version, making versionstamp operations get smaller. `(PR #1213) <https://github.com/apple/foundationdb/pull/1213>`_
* Fixed a few thread safety issues with slow task profiling. `(PR #1085) <https://github.com/apple/foundationdb/pull/1085>`_
* Changing the class of a process would not change its preference for becoming the cluster controller. `(PR #1350) <https://github.com/apple/foundationdb/pull/1350>`_
* The Go bindings reported an incorrect required version when trying to load an incompatible fdb_c library. `(PR #1053) <https://github.com/apple/foundationdb/pull/1053>`_
* The ``include`` command in fdbcli would falsely include all machines with IP addresses that
  have the included IP address as a prefix (for example ``include 1.0.0.1`` would also include
  ``1.0.0.10``). `(PR #1121) <https://github.com/apple/foundationdb/pull/1121>`_
* Restore could crash when reading a file that ends on a block boundary (1MB default). `(PR #1205) <https://github.com/apple/foundationdb/pull/1205>`_
* Java: Successful commits and range reads no longer create ``FDBException`` objects, which avoids wasting resources and reduces memory pressure. `(Issue #1235) <https://github.com/apple/foundationdb/issues/1235>`_
* Windows: Fixed a crash when deleting files. `(Issue #1380) <https://github.com/apple/foundationdb/issues/1380>`_ (by KrzysFR)
* Starting a restore on a tag already in-use would hang and the process would eventually run out of memory. `(PR #1394) <https://github.com/apple/foundationdb/pull/1394>`_
* The ``proxy_memory_limit_exceeded`` error was treated as retryable, but ``fdb_error_predicate`` returned that it is not retryable. `(PR #1438) <https://github.com/apple/foundationdb/pull/1438>`_.
* Consistency check could report inaccurate shard size estimates if there were enough keys with large values and a small number of keys with small values. [6.1.3] `(PR #1468) <https://github.com/apple/foundationdb/pull/1468>`_.
* Storage servers could not rejoin the cluster when the proxies were saturated. [6.1.4] `(PR #1486) <https://github.com/apple/foundationdb/pull/1486>`_ `(PR #1499) <https://github.com/apple/foundationdb/pull/1499>`_
* The ``configure`` command in ``fdbcli`` returned successfully even when the configuration was not changed for some error types. [6.1.4] `(PR #1509) <https://github.com/apple/foundationdb/pull/1509>`_
* Safety protections in the ``configure`` command in ``fdbcli`` would trigger spuriously when changing between ``three_datacenter`` replication and a region configuration. [6.1.4] `(PR #1509) <https://github.com/apple/foundationdb/pull/1509>`_
* Status could report an incorrect reason for ongoing data movement. [6.1.5] `(PR #1544) <https://github.com/apple/foundationdb/pull/1544>`_
* Storage servers were considered failed as soon as they were rebooted, instead of waiting to see if they rejoin the cluster. [6.1.8] `(PR #1618) <https://github.com/apple/foundationdb/pull/1618>`_

Status
------

* Report the number of connected coordinators for each client. This aids in monitoring client TLS support when enabling TLS on a live cluster. `(PR #1222) <https://github.com/apple/foundationdb/pull/1222>`_
* Degraded processes are reported in ``status json``. `(Issue #690) <https://github.com/apple/foundationdb/issues/690>`_

Bindings
--------

* API version updated to 610.
* The API to create a database has been simplified across the bindings. All changes are backward compatible with previous API versions, with one exception in Java noted below. `(PR #942) <https://github.com/apple/foundationdb/pull/942>`_
* C: ``FDBCluster`` objects and related methods (``fdb_create_cluster``, ``fdb_cluster_create_database``, ``fdb_cluster_set_option``, ``fdb_cluster_destroy``, ``fdb_future_get_cluster``) have been removed. `(PR #942) <https://github.com/apple/foundationdb/pull/942>`_
* C: Added ``fdb_create_database`` that creates a new ``FDBDatabase`` object synchronously and removed ``fdb_future_get_database``. `(PR #942) <https://github.com/apple/foundationdb/pull/942>`_
* Python: Removed ``fdb.init``, ``fdb.create_cluster``, and ``fdb.Cluster``. ``fdb.open`` no longer accepts a ``database_name`` parameter. `(PR #942) <https://github.com/apple/foundationdb/pull/942>`_
* Java: Deprecated ``FDB.createCluster`` and ``Cluster``. The preferred way to get a ``Database`` is by using ``FDB.open``, which should work in both new and old API versions. `(PR #942) <https://github.com/apple/foundationdb/pull/942>`_
* Java: Removed ``Cluster(long cPtr, Executor executor)`` constructor. This is API breaking for any code that has subclassed the ``Cluster`` class and is not protected by API versioning. `(PR #942) <https://github.com/apple/foundationdb/pull/942>`_
* Java: Several methods relevant to read-only transactions have been moved into the ``ReadTransaction`` interface.
* Java: Tuples now cache previous hash codes and equality checking no longer requires packing the underlying Tuples. `(PR #1166) <https://github.com/apple/foundationdb/pull/1166>`_
* Java: Tuple performance has been improved to use fewer allocations when packing and unpacking. `(Issue #1206) <https://github.com/apple/foundationdb/issues/1206>`_
* Java: Unpacking a Tuple with a byte array or string that is missing the end-of-string character now throws an error. `(Issue #671) <https://github.com/apple/foundationdb/issues/671>`_
* Java: Unpacking a Tuple constrained to a subset of the underlying array now throws an error when it encounters a truncated integer. `(Issue #672) <https://github.com/apple/foundationdb/issues/672>`_
* Ruby: Removed ``FDB.init``, ``FDB.create_cluster``, and ``FDB.Cluster``. ``FDB.open`` no longer accepts a ``database_name`` parameter. `(PR #942) <https://github.com/apple/foundationdb/pull/942>`_
* Golang: Deprecated ``fdb.StartNetwork``, ``fdb.Open``, ``fdb.MustOpen``, and ``fdb.CreateCluster`` and added ``fdb.OpenDatabase`` and ``fdb.MustOpenDatabase``. The preferred way to start the network and get a ``Database`` is by using ``FDB.OpenDatabase`` or ``FDB.OpenDefault``. `(PR #942) <https://github.com/apple/foundationdb/pull/942>`_
* Flow: Removed ``API::createCluster`` and ``Cluster`` and added ``API::createDatabase``. The new way to get a ``Database`` is by using ``API::createDatabase``. `(PR #942) <https://github.com/apple/foundationdb/pull/942>`_ `(PR #1215) <https://github.com/apple/foundationdb/pull/1215>`_
* Flow: Changed ``DatabaseContext`` to ``Database``, and ``API::createDatabase`` returns ``Reference<Database>`` instead of ``Reference<<DatabaseContext>``.  `(PR #1215) <https://github.com/apple/foundationdb/pull/1215>`_
* Flow: Converted ``Transaction`` into an interface and moved its implementation into an internal class. Transactions should now be created using ``Database::createTransaction(db)``. `(PR #1215) <https://github.com/apple/foundationdb/pull/1215>`_
* Flow: Added ``ReadTransaction`` interface that allows only read operations on a transaction. The ``Transaction`` interface inherits from ``ReadTransaction`` and can be used when a ``ReadTransaction`` is required. `(PR #1215) <https://github.com/apple/foundationdb/pull/1215>`_
* Flow: Changed ``Transaction::setVersion`` to ``Transaction::setReadVersion``. `(PR #1215) <https://github.com/apple/foundationdb/pull/1215>`_
* Flow: On update to this version of the Flow bindings, client code will fail to build due to the changes in the API, irrespective of the API version used. Client code must be updated to use the new bindings API. These changes affect the bindings only and won't impact compatibility with different versions of the cluster. `(PR #1215) <https://github.com/apple/foundationdb/pull/1215>`_
* Golang: Added ``fdb.Printable`` to print a human-readable string for a given byte array. Add ``Key.String()``, which converts the ``Key`` to a ``string`` using the ``Printable`` function. `(PR #1010) <https://github.com/apple/foundationdb/pull/1010>`_ (submitted by pjvds)
* Golang: Tuples now support ``Versionstamp`` operations. `(PR #1187) <https://github.com/apple/foundationdb/pull/1187>`_ (submitted by ryanworl)
* Python: Python signal handling didn't work when waiting on a future. In particular, pressing Ctrl-C would not successfully interrupt the program. `(PR #1138) <https://github.com/apple/foundationdb/pull/1138>`_

Other Changes
-------------

* Migrated to Boost 1.67. `(PR #1242) <https://github.com/apple/foundationdb/pull/1242>`_
* IPv4 address in trace log filename is no longer zero-padded. `(PR #1157) <https://github.com/apple/foundationdb/pull/1157>`_
* The ``process_behind`` error can now be thrown by clients and is treated as retryable. [6.1.1] `(PR #1438) <https://github.com/apple/foundationdb/pull/1438>`_.

Fixes only impacting 6.1.0+
---------------------------

* The ``consistencycheck`` fdbserver role would repeatedly exit. [6.1.1] `(PR #1437) <https://github.com/apple/foundationdb/pull/1437>`_
* The ``consistencycheck`` fdbserver role could proceed at a very slow rate after inserting data into an empty database. [6.1.2] `(PR #1452) <https://github.com/apple/foundationdb/pull/1452>`_
* The background actor which removes redundant teams could leave data unbalanced. [6.1.3] `(PR #1479) <https://github.com/apple/foundationdb/pull/1479>`_
* The transaction log spill-by-reference policy could read too much data from disk. [6.1.5] `(PR #1527) <https://github.com/apple/foundationdb/pull/1527>`_
* Memory tracking trace events could cause the program to crash when called from inside a trace event. [6.1.5] `(PR #1541) <https://github.com/apple/foundationdb/pull/1541>`_
* TLogs will replace a large file with an empty file rather than doing a large truncate operation. [6.1.5] `(PR #1545) <https://github.com/apple/foundationdb/pull/1545>`_
* Fix PR #1545 to work on Windows and Linux. [6.1.6] `(PR #1556) <https://github.com/apple/foundationdb/pull/1556>`_
* Adding a read conflict range for the metadata version key no longer requires read access to the system keys. [6.1.6] `(PR #1556) <https://github.com/apple/foundationdb/pull/1556>`_
* The TLog's disk queue files would grow indefinitely after a storage server was removed from the cluster. [6.1.8] `(PR #1617) <https://github.com/apple/foundationdb/pull/1617>`_

Earlier release notes
---------------------
* :doc:`6.0 (API Version 600) </old-release-notes/release-notes-600>`
* :doc:`5.2 (API Version 520) </old-release-notes/release-notes-520>`
* :doc:`5.1 (API Version 510) </old-release-notes/release-notes-510>`
* :doc:`5.0 (API Version 500) </old-release-notes/release-notes-500>`
* :doc:`4.6 (API Version 460) </old-release-notes/release-notes-460>`
* :doc:`4.5 (API Version 450) </old-release-notes/release-notes-450>`
* :doc:`4.4 (API Version 440) </old-release-notes/release-notes-440>`
* :doc:`4.3 (API Version 430) </old-release-notes/release-notes-430>`
* :doc:`4.2 (API Version 420) </old-release-notes/release-notes-420>`
* :doc:`4.1 (API Version 410) </old-release-notes/release-notes-410>`
* :doc:`4.0 (API Version 400) </old-release-notes/release-notes-400>`
* :doc:`3.0 (API Version 300) </old-release-notes/release-notes-300>`
* :doc:`2.0 (API Version 200) </old-release-notes/release-notes-200>`
* :doc:`1.0 (API Version 100) </old-release-notes/release-notes-100>`
* :doc:`Beta 3 (API Version 23) </old-release-notes/release-notes-023>`
* :doc:`Beta 2 (API Version 22) </old-release-notes/release-notes-022>`
* :doc:`Beta 1 (API Version 21) </old-release-notes/release-notes-021>`
* :doc:`Alpha 6 (API Version 16) </old-release-notes/release-notes-016>`
* :doc:`Alpha 5 (API Version 14) </old-release-notes/release-notes-014>`<|MERGE_RESOLUTION|>--- conflicted
+++ resolved
@@ -8,11 +8,8 @@
 Fixes
 -----
 
-<<<<<<< HEAD
 * Fixed thread safety issue while writing large keys or values. `(Issue #1846) <https://github.com/apple/foundationdb/issues/1846>`_
-=======
 * An untracked data distributor could prevent a newly recruited data distributor from being started. `(PR #1849) <https://github.com/apple/foundationdb/pull/1849>`_
->>>>>>> b9867e74
 
 6.1.11
 ======
