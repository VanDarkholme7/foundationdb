#!/usr/bin/env python3

import sys
import shutil
import os
import subprocess
import logging
import functools
import json
import time
import random
from argparse import ArgumentParser, RawDescriptionHelpFormatter


def enable_logging(level=logging.DEBUG):
    """Enable logging in the function with the specified logging level

    Args:
        level (logging.<level>, optional): logging level for the decorated function. Defaults to logging.ERROR.
    """
    def func_decorator(func):
        @functools.wraps(func)
        def wrapper(*args, **kwargs):
            # initialize logger
            logger = logging.getLogger(func.__name__)
            logger.setLevel(level)
            # set logging format
            handler = logging.StreamHandler()
            handler_format = logging.Formatter('[%(asctime)s] - %(filename)s:%(lineno)d - %(levelname)s - %(name)s - %(message)s')
            handler.setFormatter(handler_format)
            handler.setLevel(level)
            logger.addHandler(handler)
            # pass the logger to the decorated function
            result = func(logger, *args, **kwargs)
            return result
        return wrapper
    return func_decorator


def run_fdbcli_command(*args):
    """run the fdbcli statement: fdbcli --exec '<arg1> <arg2> ... <argN>'.

    Returns:
        string: Console output from fdbcli
    """
    commands = command_template + ["{}".format(' '.join(args))]
    return subprocess.run(commands, stdout=subprocess.PIPE, env=fdbcli_env).stdout.decode('utf-8').strip()


def run_fdbcli_command_and_get_error(*args):
    """run the fdbcli statement: fdbcli --exec '<arg1> <arg2> ... <argN>'.

    Returns:
        string: Stderr output from fdbcli
    """
    commands = command_template + ["{}".format(' '.join(args))]
    return subprocess.run(commands, stdout=subprocess.PIPE, stderr=subprocess.PIPE, env=fdbcli_env).stderr.decode('utf-8').strip()


@enable_logging()
def advanceversion(logger):
    # get current read version
    version1 = int(run_fdbcli_command('getversion'))
    logger.debug("Read version: {}".format(version1))
    # advance version to a much larger value compared to the current version
    version2 = version1 * 10000
    logger.debug("Advanced to version: " + str(version2))
    run_fdbcli_command('advanceversion', str(version2))
    # after running the advanceversion command,
    # check the read version is advanced to the specified value
    version3 = int(run_fdbcli_command('getversion'))
    logger.debug("Read version: {}".format(version3))
    assert version3 >= version2
    # advance version to a smaller value compared to the current version
    # this should be a no-op
    run_fdbcli_command('advanceversion', str(version1))
    # get the current version to make sure the version did not decrease
    version4 = int(run_fdbcli_command('getversion'))
    logger.debug("Read version: {}".format(version4))
    assert version4 >= version3


@enable_logging()
def maintenance(logger):
    # expected fdbcli output when running 'maintenance' while there's no ongoing maintenance
    no_maintenance_output = 'No ongoing maintenance.'
    output1 = run_fdbcli_command('maintenance')
    assert output1 == no_maintenance_output
    # set maintenance on a fake zone id for 10 seconds
    run_fdbcli_command('maintenance', 'on', 'fake_zone_id', '10')
    # show current maintenance status
    output2 = run_fdbcli_command('maintenance')
    logger.debug("Maintenance status: " + output2)
    items = output2.split(' ')
    # make sure this specific zone id is under maintenance
    assert 'fake_zone_id' in items
    logger.debug("Remaining time(seconds): " + items[-2])
    assert 0 < int(items[-2]) < 10
    # turn off maintenance
    run_fdbcli_command('maintenance', 'off')
    # check maintenance status
    output3 = run_fdbcli_command('maintenance')
    assert output3 == no_maintenance_output


@enable_logging()
def setclass(logger):
    # get all processes' network addresses
    output1 = run_fdbcli_command('setclass')
    logger.debug(output1)
    # except the first line, each line is one process
    process_types = output1.split('\n')[1:]
    assert len(process_types) == args.process_number
    addresses = []
    for line in process_types:
        assert '127.0.0.1' in line
        # check class type
        assert 'unset' in line
        # check class source
        assert 'command_line' in line
        # check process' network address
        network_address = ':'.join(line.split(':')[:2])
        logger.debug("Network address: {}".format(network_address))
        addresses.append(network_address)
    random_address = random.choice(addresses)
    logger.debug("Randomly selected address: {}".format(random_address))
    # set class to a random valid type
    class_types = ['storage', 'transaction', 'resolution',
                   'commit_proxy', 'grv_proxy', 'master', 'stateless', 'log',
                   'router', 'cluster_controller', 'fast_restore', 'data_distributor',
                   'coordinator', 'ratekeeper', 'storage_cache', 'backup'
                   ]
    random_class_type = random.choice(class_types)
    logger.debug("Change to type: {}".format(random_class_type))
    run_fdbcli_command('setclass', random_address, random_class_type)
    # check the set successful
    output2 = run_fdbcli_command('setclass')
    logger.debug(output2)
    assert random_address in output2
    process_types = output2.split('\n')[1:]
    # check process' network address
    for line in process_types:
        if random_address in line:
            # check class type changed to the specified value
            assert random_class_type in line
            # check class source
            assert 'set_class' in line
    # set back to unset
    run_fdbcli_command('setclass', random_address, 'unset')
    # Attempt to set an invalid address and check error message
    output3 = run_fdbcli_command('setclass', '0.0.0.0:4000', 'storage')
    logger.debug(output3)
    assert 'No matching addresses found' in output3
    # Verify setclass did not execute
    output4 = run_fdbcli_command('setclass')
    logger.debug(output4)
    # except the first line, each line is one process
    process_types = output4.split('\n')[1:]
    assert len(process_types) == args.process_number
    addresses = []
    for line in process_types:
        assert '127.0.0.1' in line
        # check class type
        assert 'unset' in line
        # check class source
        assert 'command_line' in line or 'set_class' in line


@enable_logging()
def lockAndUnlock(logger):
    # lock an unlocked database, should be successful
    output1 = run_fdbcli_command('lock')
    # UID is 32 bytes
    lines = output1.split('\n')
    lock_uid = lines[0][-32:]
    assert lines[1] == 'Database locked.'
    logger.debug("UID: {}".format(lock_uid))
    assert get_value_from_status_json(True, 'cluster', 'database_lock_state', 'locked')
    # lock a locked database, should get the error code 1038
    output2 = run_fdbcli_command_and_get_error("lock")
    assert output2 == 'ERROR: Database is locked (1038)'
    # unlock the database
    process = subprocess.Popen(command_template + ['unlock ' + lock_uid], stdin=subprocess.PIPE, stdout=subprocess.PIPE, env=fdbcli_env)
    line1 = process.stdout.readline()
    # The randome passphrease we need to confirm to proceed the unlocking
    line2 = process.stdout.readline()
    logger.debug("Random passphrase: {}".format(line2))
    output3, err = process.communicate(input=line2)
    # No error and unlock was successful
    assert err is None
    assert output3.decode('utf-8').strip() == 'Database unlocked.'
    assert not get_value_from_status_json(True, 'cluster', 'database_lock_state', 'locked')


@enable_logging()
def kill(logger):
    output1 = run_fdbcli_command('kill')
    lines = output1.split('\n')
    assert len(lines) == 2
    assert lines[1].startswith('127.0.0.1:')
    address = lines[1]
    logger.debug("Address: {}".format(address))
    old_generation = get_value_from_status_json(False, 'cluster', 'generation')
    # This is currently an issue with fdbcli,
    # where you need to first run 'kill' to initialize processes' list
    # and then specify the certain process to kill
    process = subprocess.Popen(command_template[:-1], stdin=subprocess.PIPE, stdout=subprocess.PIPE, env=fdbcli_env)
    #
    output2, err = process.communicate(input='kill; kill {}; sleep 1\n'.format(address).encode())
    logger.debug(output2)
    # wait for a second for the cluster recovery
    time.sleep(1)
    new_generation = get_value_from_status_json(True, 'cluster', 'generation')
    logger.debug("Old: {}, New: {}".format(old_generation, new_generation))
    assert new_generation > old_generation


@enable_logging()
def killall(logger):
    # test is designed to make sure 'kill all' sends all requests simultaneously
    old_generation = get_value_from_status_json(False, 'cluster', 'generation')
    # This is currently an issue with fdbcli,
    # where you need to first run 'kill' to initialize processes' list
    # and then specify the certain process to kill
    process = subprocess.Popen(command_template[:-1], stdin=subprocess.PIPE, stdout=subprocess.PIPE, env=fdbcli_env)
    output, error = process.communicate(input='kill; kill all; sleep 1\n'.encode())
    logger.debug(output)
    # wait for a second for the cluster recovery
    time.sleep(1)
    new_generation = get_value_from_status_json(True, 'cluster', 'generation')
    logger.debug("Old generation: {}, New generation: {}".format(old_generation, new_generation))
    # Make sure the kill is not happening sequentially
    # Pre: each recovery will increase the generated number by 2
    # Relax the condition to allow one additional recovery happening when we fetched the old generation
    assert new_generation <= (old_generation + 4)


@enable_logging()
def suspend(logger):
    if not shutil.which("pidof"):
        logger.debug("Skipping suspend test. Pidof not available")
        return
    output1 = run_fdbcli_command('suspend')
    lines = output1.split('\n')
    assert len(lines) == 2
    assert lines[1].startswith('127.0.0.1:')
    address = lines[1]
    logger.debug("Address: {}".format(address))
    db_available = get_value_from_status_json(False, 'client', 'database_status', 'available')
    assert db_available
    # use pgrep to get the pid of the fdb process
    pinfos = subprocess.check_output(['pgrep', '-a', 'fdbserver']).decode().strip().split('\n')
    port = address.split(':')[1]
    logger.debug("Port: {}".format(port))
    # use the port number to find the exact fdb process we are connecting to
    # child process like fdbserver -r flowprocess does not provide `datadir` in the command line
    pinfo = list(filter(lambda x: port in x and 'datadir' in x, pinfos))
    assert len(pinfo) == 1
    pid = pinfo[0].split(' ')[0]
    logger.debug("Pid: {}".format(pid))
    process = subprocess.Popen(command_template[:-1], stdin=subprocess.PIPE, stdout=subprocess.PIPE, env=fdbcli_env)
    # suspend the process for enough long time
    output2, err = process.communicate(input='suspend; suspend 3600 {}; sleep 1\n'.format(address).encode())
    # the cluster should be unavailable after the only process being suspended
    assert not get_value_from_status_json(False, 'client', 'database_status', 'available')
    # check the process pid still exists
    pids = subprocess.check_output(['pidof', 'fdbserver']).decode().strip()
    logger.debug("PIDs: {}".format(pids))
    assert pid in pids
    # kill the process by pid
    kill_output = subprocess.check_output(['kill', pid]).decode().strip()
    logger.debug("Kill result: {}".format(kill_output))
    # The process should come back after a few time
    duration = 0  # seconds we already wait
    while not get_value_from_status_json(False, 'client', 'database_status', 'available') and duration < 60:
        logger.debug("Sleep for 1 second to wait cluster recovery")
        time.sleep(1)
        duration += 1
    # at most after 60 seconds, the cluster should be available
    assert get_value_from_status_json(False, 'client', 'database_status', 'available')


@enable_logging()
def versionepoch(logger):
    version1 = run_fdbcli_command('versionepoch')
    assert version1 == "Version epoch is unset"
    version2 = run_fdbcli_command('versionepoch get')
    assert version2 == "Version epoch is unset"
    version3 = run_fdbcli_command('versionepoch commit')
    assert version3 == "Must set the version epoch before committing it (see `versionepoch enable`)"
    version4 = run_fdbcli_command('versionepoch enable')
    assert version4 == "Version epoch enabled. Run `versionepoch commit` to irreversibly jump to the target version"
    version5 = run_fdbcli_command('versionepoch get')
    assert version5 == "Current version epoch is 0"
    version6 = run_fdbcli_command('versionepoch set 10')
    assert version6 == "Version epoch enabled. Run `versionepoch commit` to irreversibly jump to the target version"
    version7 = run_fdbcli_command('versionepoch get')
    assert version7 == "Current version epoch is 10"
    run_fdbcli_command('versionepoch disable')
    version8 = run_fdbcli_command('versionepoch get')
    assert version8 == "Version epoch is unset"
    version9 = run_fdbcli_command('versionepoch enable')
    assert version9 == "Version epoch enabled. Run `versionepoch commit` to irreversibly jump to the target version"
    version10 = run_fdbcli_command('versionepoch get')
    assert version10 == "Current version epoch is 0"
    version11 = run_fdbcli_command('versionepoch commit')
    assert version11.startswith("Current read version is ")


def get_value_from_status_json(retry, *args):
    while True:
        result = json.loads(run_fdbcli_command('status', 'json'))
        if result['client']['database_status']['available'] or not retry:
            break
    for arg in args:
        assert arg in result
        result = result[arg]

    return result


@enable_logging()
def consistencycheck(logger):
    consistency_check_on_output = 'ConsistencyCheck is on'
    consistency_check_off_output = 'ConsistencyCheck is off'
    output1 = run_fdbcli_command('consistencycheck')
    assert output1 == consistency_check_on_output
    run_fdbcli_command('consistencycheck', 'off')
    output2 = run_fdbcli_command('consistencycheck')
    assert output2 == consistency_check_off_output
    run_fdbcli_command('consistencycheck', 'on')
    output3 = run_fdbcli_command('consistencycheck')
    assert output3 == consistency_check_on_output


@enable_logging()
def cache_range(logger):
    # this command is currently experimental
    # just test we can set and clear the cached range
    run_fdbcli_command('cache_range', 'set', 'a', 'b')
    run_fdbcli_command('cache_range', 'clear', 'a', 'b')


@enable_logging()
def datadistribution(logger):
    output1 = run_fdbcli_command('datadistribution', 'off')
    assert output1 == 'Data distribution is turned off.'
    output2 = run_fdbcli_command('datadistribution', 'on')
    assert output2 == 'Data distribution is turned on.'
    output3 = run_fdbcli_command('datadistribution', 'disable', 'ssfailure')
    assert output3 == 'Data distribution is disabled for storage server failures.'
    # While we disable ssfailure, maintenance should fail
    error_msg = run_fdbcli_command_and_get_error('maintenance', 'on', 'fake_zone_id', '1')
    assert error_msg == "ERROR: Maintenance mode cannot be used while data distribution is disabled for storage server failures. Use 'datadistribution on' to reenable data distribution."
    output4 = run_fdbcli_command('datadistribution', 'enable', 'ssfailure')
    assert output4 == 'Data distribution is enabled for storage server failures.'
    output5 = run_fdbcli_command('datadistribution', 'disable', 'rebalance')
    assert output5 == 'Data distribution is disabled for rebalance.'
    output6 = run_fdbcli_command('datadistribution', 'enable', 'rebalance')
    assert output6 == 'Data distribution is enabled for rebalance.'
    time.sleep(1)


@enable_logging()
def transaction(logger):
    """This test will cover the transaction related fdbcli commands.
        In particular, 
        'begin', 'rollback', 'option'
        'getversion', 'get', 'getrange', 'clear', 'clearrange', 'set', 'commit'
    """
    err1 = run_fdbcli_command_and_get_error('set', 'key', 'value')
    assert err1 == 'ERROR: writemode must be enabled to set or clear keys in the database.'
    process = subprocess.Popen(command_template[:-1], stdin=subprocess.PIPE, stdout=subprocess.PIPE, env=fdbcli_env)
    transaction_flow = ['writemode on', 'begin', 'getversion', 'set key value', 'get key', 'commit']
    output1, _ = process.communicate(input='\n'.join(transaction_flow).encode())
    # split the output into lines
    lines = list(filter(len, output1.decode().split('\n')))[-4:]
    assert lines[0] == 'Transaction started'
    read_version = int(lines[1])
    logger.debug("Read version {}".format(read_version))
    # line[1] is the printed read version
    assert lines[2] == "`key' is `value'"
    assert lines[3].startswith('Committed (') and lines[3].endswith(')')
    # validate commit version is larger than the read version
    commit_verion = int(lines[3][len('Committed ('):-1])
    logger.debug("Commit version: {}".format(commit_verion))
    assert commit_verion >= read_version
    # check the transaction is committed
    output2 = run_fdbcli_command('get', 'key')
    assert output2 == "`key' is `value'"
    # test rollback and read-your-write behavior
    process = subprocess.Popen(command_template[:-1], stdin=subprocess.PIPE, stdout=subprocess.PIPE, env=fdbcli_env)
    transaction_flow = [
        'writemode on', 'begin', 'getrange a z',
        'clear key', 'get key',
        # 'option on READ_YOUR_WRITES_DISABLE', 'get key',
        'rollback'
    ]
    output3, _ = process.communicate(input='\n'.join(transaction_flow).encode())
    lines = list(filter(len, output3.decode().split('\n')))[-5:]
    # lines[0] == "Transaction started" and lines[1] == 'Range limited to 25 keys'
    assert lines[2] == "`key' is `value'"
    assert lines[3] == "`key': not found"
    assert lines[4] == "Transaction rolled back"
    # make sure the rollback works
    output4 = run_fdbcli_command('get', 'key')
    assert output4 == "`key' is `value'"
    # test read_your_write_disable option and clear the inserted key
    process = subprocess.Popen(command_template[:-1], stdin=subprocess.PIPE, stdout=subprocess.PIPE, env=fdbcli_env)
    transaction_flow = [
        'writemode on', 'begin',
        'option on READ_YOUR_WRITES_DISABLE',
        'clear key', 'get key',
        'commit'
    ]
    output6, _ = process.communicate(input='\n'.join(transaction_flow).encode())
    lines = list(filter(len, output6.decode().split('\n')))[-4:]
    assert lines[1] == 'Option enabled for current transaction'
    # the get key should still return the value even we clear it in the transaction
    assert lines[2] == "`key' is `value'"
    # Check the transaction is committed
    output7 = run_fdbcli_command('get', 'key')
    assert output7 == "`key': not found"


def get_fdb_process_addresses(logger):
    # get all processes' network addresses
    output = run_fdbcli_command('kill')
    logger.debug(output)
    # except the first line, each line is one process
    addresses = output.split('\n')[1:]
    assert len(addresses) == args.process_number
    return addresses


@enable_logging(logging.DEBUG)
def coordinators(logger):
    # we should only have one coordinator for now
    output1 = run_fdbcli_command('coordinators')
    assert len(output1.split('\n')) > 2
    cluster_description = output1.split('\n')[0].split(': ')[-1]
    logger.debug("Cluster description: {}".format(cluster_description))
    coordinators = output1.split('\n')[1].split(': ')[-1]
    # verify the coordinator
    coordinator_list = get_value_from_status_json(True, 'client', 'coordinators', 'coordinators')
    assert len(coordinator_list) == 1
    assert coordinator_list[0]['address'] == coordinators
    # verify the cluster description
    assert get_value_from_status_json(True, 'cluster', 'connection_string').startswith('{}:'.format(cluster_description))
    addresses = get_fdb_process_addresses(logger)
    # set all 5 processes as coordinators and update the cluster description
    new_cluster_description = 'a_simple_description'
    run_fdbcli_command('coordinators', *addresses, 'description={}'.format(new_cluster_description))
    # verify now we have 5 coordinators and the description is updated
    output2 = run_fdbcli_command('coordinators')
    assert output2.split('\n')[0].split(': ')[-1] == new_cluster_description
    assert output2.split('\n')[1] == 'Cluster coordinators ({}): {}'.format(args.process_number, ','.join(addresses))
    # auto change should go back to 1 coordinator
    run_fdbcli_command('coordinators', 'auto')
    assert len(get_value_from_status_json(True, 'client', 'coordinators', 'coordinators')) == 1
    wait_for_database_available(logger)


@enable_logging(logging.DEBUG)
def exclude(logger):
    # get all processes' network addresses
    addresses = get_fdb_process_addresses(logger)
    logger.debug("Cluster processes: {}".format(' '.join(addresses)))
    # There should be no excluded process for now
    no_excluded_process_output = 'There are currently no servers or localities excluded from the database.'
    output1 = run_fdbcli_command('exclude')
    assert no_excluded_process_output in output1
    # randomly pick one and exclude the process
    excluded_address = random.choice(addresses)
    # If we see "not enough space" error, use FORCE option to proceed
    # this should be a safe operation as we do not need any storage space for the test
    force = False
    # sometimes we need to retry the exclude
    while True:
        logger.debug("Excluding process: {}".format(excluded_address))
        if force:
            error_message = run_fdbcli_command_and_get_error('exclude', 'FORCE', excluded_address)
        else:
            error_message = run_fdbcli_command_and_get_error('exclude', excluded_address)
        if error_message == 'WARNING: {} is a coordinator!'.format(excluded_address):
            # exclude coordinator will print the warning, verify the randomly selected process is the coordinator
            coordinator_list = get_value_from_status_json(True, 'client', 'coordinators', 'coordinators')
            assert len(coordinator_list) == 1
            assert coordinator_list[0]['address'] == excluded_address
            break
        elif 'ERROR: This exclude may cause the total free space in the cluster to drop below 10%.' in error_message:
            # exclude the process may cause the free space not enough
            # use FORCE option to ignore it and proceed
            assert not force
            force = True
            logger.debug("Use FORCE option to exclude the process")
        elif not error_message:
            break
        else:
            logger.debug("Error message: {}\n".format(error_message))
        logger.debug("Retry exclude after 1 second")
        time.sleep(1)
    output2 = run_fdbcli_command('exclude')
    assert 'There are currently 1 servers or localities being excluded from the database' in output2
    assert excluded_address in output2
    run_fdbcli_command('include', excluded_address)
    # check the include is successful
    output4 = run_fdbcli_command('exclude')
    assert no_excluded_process_output in output4
    wait_for_database_available(logger)

# read the system key 'k', need to enable the option first


def read_system_key(k):
    output = run_fdbcli_command('option', 'on', 'READ_SYSTEM_KEYS;', 'get', k)
    if 'is' not in output:
        # key not present
        return None
    _, value = output.split(' is ')
    return value


@enable_logging()
def throttle(logger):
    # no throttled tags at the beginning
    no_throttle_tags_output = 'There are no throttled tags'
    output = run_fdbcli_command('throttle', 'list')
    logger.debug(output)
    assert output == no_throttle_tags_output
    # test 'throttle enable auto'
    run_fdbcli_command('throttle', 'enable', 'auto')
    # verify the change is applied by reading the system key
    # not an elegant way, may change later
    enable_flag = read_system_key('\\xff\\x02/throttledTags/autoThrottlingEnabled')
    assert enable_flag == "`1'"
    run_fdbcli_command('throttle', 'disable', 'auto')
    enable_flag = read_system_key('\\xff\\x02/throttledTags/autoThrottlingEnabled')
    # verify disabled
    assert enable_flag == "`0'"
    # TODO : test manual throttling, not easy to do now


def wait_for_database_available(logger):
    # sometimes the change takes some time to have effect and the database can be unavailable at that time
    # this is to wait until the database is available again
    while not get_value_from_status_json(True, 'client', 'database_status', 'available'):
        logger.debug("Database unavailable for now, wait for one second")
        time.sleep(1)


@enable_logging()
def profile(logger):
    # profile list should return the same list as kill
    addresses = get_fdb_process_addresses(logger)
    output1 = run_fdbcli_command('profile', 'list')
    assert output1.split('\n') == addresses
    # check default output
    default_profile_client_get_output = 'Client profiling rate is set to default and size limit is set to default.'
    output2 = run_fdbcli_command('profile', 'client', 'get')
    assert output2 == default_profile_client_get_output
    # set rate and size limit
    run_fdbcli_command('profile', 'client', 'set', '0.5', '1GB')
    time.sleep(1) # global config can take some time to sync
    output3 = run_fdbcli_command('profile', 'client', 'get')
    logger.debug(output3)
    output3_list = output3.split(' ')
    assert float(output3_list[6]) == 0.5
    # size limit should be 1GB
    assert output3_list[-1] == '1000000000.'
    # change back to default value and check
    run_fdbcli_command('profile', 'client', 'set', 'default', 'default')
    time.sleep(1) # global config can take some time to sync
    assert run_fdbcli_command('profile', 'client', 'get') == default_profile_client_get_output


@enable_logging()
def test_available(logger):
    duration = 0  # seconds we already wait
    while not get_value_from_status_json(False, 'client', 'database_status', 'available') and duration < 10:
        logger.debug("Sleep for 1 second to wait cluster recovery")
        time.sleep(1)
        duration += 1
    if duration >= 10:
        logger.debug(run_fdbcli_command('status', 'json'))
        assert False


@enable_logging()
def triggerddteaminfolog(logger):
    # this command is straightforward and only has one code path
    output = run_fdbcli_command('triggerddteaminfolog')
    assert output == 'Triggered team info logging in data distribution.'


@enable_logging()
def tenants(logger):
    output = run_fdbcli_command('listtenants')
    assert output == 'The cluster has no tenants'

    output = run_fdbcli_command('createtenant tenant')
    assert output == 'The tenant `tenant\' has been created'

    output = run_fdbcli_command('createtenant tenant2 tenant_group=tenant_group2')
    assert output == 'The tenant `tenant2\' has been created'

    output = run_fdbcli_command('listtenants')
    assert output == '1. tenant\n  2. tenant2'

    output = run_fdbcli_command('listtenants a z 1')
    assert output == '1. tenant'

    output = run_fdbcli_command('listtenants a tenant2')
    assert output == '1. tenant'

    output = run_fdbcli_command('listtenants tenant2 z')
    assert output == '1. tenant2'

    output = run_fdbcli_command('gettenant tenant')
    lines = output.split('\n')
    assert len(lines) == 3
    assert lines[0].strip().startswith('id: ')
    assert lines[1].strip().startswith('prefix: ')
    assert lines[2].strip() == 'tenant state: ready'

    output = run_fdbcli_command('gettenant tenant JSON')
    json_output = json.loads(output, strict=False)
    assert(len(json_output) == 2)
    assert('tenant' in json_output)
    assert(json_output['type'] == 'success')
    assert(len(json_output['tenant']) == 3)
    assert('id' in json_output['tenant'])
    assert('prefix' in json_output['tenant'])
    assert(len(json_output['tenant']['prefix']) == 2)
    assert('base64' in json_output['tenant']['prefix'])
    assert('printable' in json_output['tenant']['prefix'])
    assert(json_output['tenant']['tenant_state'] == 'ready')

    output = run_fdbcli_command('gettenant tenant2')
    lines = output.split('\n')
    assert len(lines) == 4
    assert lines[0].strip().startswith('id: ')
    assert lines[1].strip().startswith('prefix: ')
    assert lines[2].strip() == 'tenant state: ready'
    assert lines[3].strip() == 'tenant group: tenant_group2'

    output = run_fdbcli_command('gettenant tenant2 JSON')
    json_output = json.loads(output, strict=False)
    assert(len(json_output) == 2)
    assert('tenant' in json_output)
    assert(json_output['type'] == 'success')
    assert(len(json_output['tenant']) == 4)
    assert('id' in json_output['tenant'])
    assert('prefix' in json_output['tenant'])
    assert(json_output['tenant']['tenant_state'] == 'ready')
    assert('tenant_group' in json_output['tenant'])
    assert(len(json_output['tenant']['tenant_group']) == 2)
    assert('base64' in json_output['tenant']['tenant_group'])
    assert(json_output['tenant']['tenant_group']['printable'] == 'tenant_group2')

    output = run_fdbcli_command('configuretenant tenant tenant_group=tenant_group1')
    assert output == 'The configuration for tenant `tenant\' has been updated'

    output = run_fdbcli_command('gettenant tenant')
    lines = output.split('\n')
    assert len(lines) == 4
    assert lines[3].strip() == 'tenant group: tenant_group1'

<<<<<<< HEAD
    output = run_fdbcli_command('configuretenant tenant tenant_group=tenant_group1 tenant_group=tenant_group2')
    assert output == 'The configuration for tenant `tenant\' has been updated'

    output = run_fdbcli_command('gettenant tenant')
    lines = output.split('\n')
    assert len(lines) == 4
    assert lines[3].strip() == 'tenant group: tenant_group2'

=======
>>>>>>> dec6dbfb
    output = run_fdbcli_command('configuretenant tenant unset tenant_group')
    assert output == 'The configuration for tenant `tenant\' has been updated'

    output = run_fdbcli_command('gettenant tenant')
    lines = output.split('\n')
    assert len(lines) == 3

<<<<<<< HEAD
=======
    output = run_fdbcli_command_and_get_error('configuretenant tenant tenant_group=tenant_group1 tenant_group=tenant_group2')
    assert output == 'ERROR: configuration parameter `tenant_group\' specified more than once.'

>>>>>>> dec6dbfb
    output = run_fdbcli_command_and_get_error('configuretenant tenant unset')
    assert output == 'ERROR: `unset\' specified without a configuration parameter.'

    output = run_fdbcli_command_and_get_error('configuretenant tenant unset tenant_group=tenant_group1')
<<<<<<< HEAD
    assert output == 'ERROR: unrecognized configuration parameter `tenant_group=tenant_group1\''
=======
    assert output == 'ERROR: unrecognized configuration parameter `tenant_group=tenant_group1\'.'
>>>>>>> dec6dbfb

    output = run_fdbcli_command_and_get_error('configuretenant tenant tenant_group')
    assert output == 'ERROR: invalid configuration string `tenant_group\'. String must specify a value using `=\'.'

    output = run_fdbcli_command_and_get_error('configuretenant tenant3 tenant_group=tenant_group1')
    assert output == 'ERROR: Tenant does not exist (2131)'

    output = run_fdbcli_command('usetenant')
    assert output == 'Using the default tenant'

    output = run_fdbcli_command_and_get_error('usetenant tenant3')
    assert output == 'ERROR: Tenant `tenant3\' does not exist'

    # Test writing keys to different tenants and make sure they all work correctly
    run_fdbcli_command('writemode on; set tenant_test default_tenant')
    output = run_fdbcli_command('get tenant_test')
    assert output == '`tenant_test\' is `default_tenant\''

    process = subprocess.Popen(command_template[:-1], stdin=subprocess.PIPE, stdout=subprocess.PIPE, env=fdbcli_env)
    cmd_sequence = ['writemode on', 'usetenant tenant', 'get tenant_test', 'set tenant_test tenant']
    output, _ = process.communicate(input='\n'.join(cmd_sequence).encode())

    lines = output.decode().strip().split('\n')[-3:]
    assert lines[0] == 'Using tenant `tenant\''
    assert lines[1] == '`tenant_test\': not found'
    assert lines[2].startswith('Committed')

    process = subprocess.Popen(command_template[:-1], stdin=subprocess.PIPE, stdout=subprocess.PIPE, env=fdbcli_env)
    cmd_sequence = ['writemode on', 'usetenant tenant2', 'get tenant_test', 'set tenant_test tenant2', 'get tenant_test']
    output, _ = process.communicate(input='\n'.join(cmd_sequence).encode())

    lines = output.decode().strip().split('\n')[-4:]
    assert lines[0] == 'Using tenant `tenant2\''
    assert lines[1] == '`tenant_test\': not found'
    assert lines[2].startswith('Committed')
    assert lines[3] == '`tenant_test\' is `tenant2\''

    process = subprocess.Popen(command_template[:-1], stdin=subprocess.PIPE, stdout=subprocess.PIPE, env=fdbcli_env)
    cmd_sequence = ['usetenant tenant', 'get tenant_test', 'defaulttenant', 'get tenant_test']
    output, _ = process.communicate(input='\n'.join(cmd_sequence).encode())

    lines = output.decode().strip().split('\n')[-4:]
    assert lines[0] == 'Using tenant `tenant\''
    assert lines[1] == '`tenant_test\' is `tenant\''
    assert lines[2] == 'Using the default tenant'
    assert lines[3] == '`tenant_test\' is `default_tenant\''

    process = subprocess.Popen(command_template[:-1], stdin=subprocess.PIPE, stdout=subprocess.PIPE, stderr=subprocess.PIPE, env=fdbcli_env)
    cmd_sequence = ['writemode on', 'usetenant tenant', 'clear tenant_test',
                    'deletetenant tenant', 'get tenant_test', 'defaulttenant', 'usetenant tenant']
    output, error_output = process.communicate(input='\n'.join(cmd_sequence).encode())

    lines = output.decode().strip().split('\n')[-7:]
    error_lines = error_output.decode().strip().split('\n')[-2:]
    assert lines[0] == 'Using tenant `tenant\''
    assert lines[1].startswith('Committed')
    assert lines[2] == 'The tenant `tenant\' has been deleted'
    assert lines[3] == 'WARNING: the active tenant was deleted. Use the `usetenant\' or `defaulttenant\''
    assert lines[4] == 'command to choose a new tenant.'
    assert error_lines[0] == 'ERROR: Tenant does not exist (2131)'
    assert lines[6] == 'Using the default tenant'
    assert error_lines[1] == 'ERROR: Tenant `tenant\' does not exist'

    process = subprocess.Popen(command_template[:-1], stdin=subprocess.PIPE, stdout=subprocess.PIPE, stderr=subprocess.PIPE, env=fdbcli_env)
    cmd_sequence = ['writemode on', 'deletetenant tenant2', 'usetenant tenant2', 'clear tenant_test', 'defaulttenant', 'deletetenant tenant2']
    output, error_output = process.communicate(input='\n'.join(cmd_sequence).encode())

    lines = output.decode().strip().split('\n')[-4:]
    error_lines = error_output.decode().strip().split('\n')[-1:]
    assert error_lines[0] == 'ERROR: Cannot delete a non-empty tenant (2133)'
    assert lines[0] == 'Using tenant `tenant2\''
    assert lines[1].startswith('Committed')
    assert lines[2] == 'Using the default tenant'
    assert lines[3] == 'The tenant `tenant2\' has been deleted'

    run_fdbcli_command('writemode on; clear tenant_test')

def integer_options():
    process = subprocess.Popen(command_template[:-1], stdin=subprocess.PIPE, stdout=subprocess.PIPE, stderr=subprocess.PIPE, env=fdbcli_env)
    cmd_sequence = ['option on TIMEOUT 1000', 'writemode on', 'clear foo']
    output, error_output = process.communicate(input='\n'.join(cmd_sequence).encode())

    lines = output.decode().strip().split('\n')[-2:]
    assert lines[0] == 'Option enabled for all transactions'
    assert lines[1].startswith('Committed')
    assert error_output == b''

if __name__ == '__main__':
    parser = ArgumentParser(formatter_class=RawDescriptionHelpFormatter,
                            description="""
    The test calls fdbcli commands through fdbcli --exec "<command>" interactively using subprocess.
    The outputs from fdbcli are returned and compared to predefined results.
    Consequently, changing fdbcli outputs or breaking any commands will casue the test to fail.
    Commands that are easy to test will run against a single process cluster.
    For complex commands like exclude, they will run against a cluster with multiple(current set to 5) processes.
    If external_client_library is given, we will disable the local client and use the external client to run fdbcli.
    """)
    parser.add_argument('build_dir', metavar='BUILD_DIRECTORY', help='FDB build directory')
    parser.add_argument('cluster_file', metavar='CLUSTER_FILE', help='FDB cluster file')
    parser.add_argument('process_number', nargs='?', metavar='PROCESS_NUMBER', help="Number of fdb processes", type=int, default=1)
    parser.add_argument('--external-client-library', '-e', metavar='EXTERNAL_CLIENT_LIBRARY_PATH', help="External client library path")
    args = parser.parse_args()

    # keep current environment variables
    fdbcli_env = os.environ.copy()
    # set external client library if provided
    if args.external_client_library:
        # disable local client and use the external client library
        fdbcli_env['FDB_NETWORK_OPTION_DISABLE_LOCAL_CLIENT'] = ''
        fdbcli_env['FDB_NETWORK_OPTION_EXTERNAL_CLIENT_LIBRARY'] = args.external_client_library

    # shell command template
    command_template = [args.build_dir + '/bin/fdbcli', '-C', args.cluster_file, '--exec']
    # tests for fdbcli commands
    # assertions will fail if fdbcli does not work as expected
    test_available()
    if args.process_number == 1:
        # TODO: disable for now, the change can cause the database unavailable
        # advanceversion()
        cache_range()
        consistencycheck()
        datadistribution()
        kill()
        lockAndUnlock()
        maintenance()
        profile()
        suspend()
        transaction()
        throttle()
        triggerddteaminfolog()
        tenants()
        versionepoch()
        integer_options()
    else:
        assert args.process_number > 1, "Process number should be positive"
        coordinators()
        exclude()
        killall()
        # TODO: fix the failure where one process is not available after setclass call
        # setclass()<|MERGE_RESOLUTION|>--- conflicted
+++ resolved
@@ -666,17 +666,6 @@
     assert len(lines) == 4
     assert lines[3].strip() == 'tenant group: tenant_group1'
 
-<<<<<<< HEAD
-    output = run_fdbcli_command('configuretenant tenant tenant_group=tenant_group1 tenant_group=tenant_group2')
-    assert output == 'The configuration for tenant `tenant\' has been updated'
-
-    output = run_fdbcli_command('gettenant tenant')
-    lines = output.split('\n')
-    assert len(lines) == 4
-    assert lines[3].strip() == 'tenant group: tenant_group2'
-
-=======
->>>>>>> dec6dbfb
     output = run_fdbcli_command('configuretenant tenant unset tenant_group')
     assert output == 'The configuration for tenant `tenant\' has been updated'
 
@@ -684,21 +673,11 @@
     lines = output.split('\n')
     assert len(lines) == 3
 
-<<<<<<< HEAD
-=======
-    output = run_fdbcli_command_and_get_error('configuretenant tenant tenant_group=tenant_group1 tenant_group=tenant_group2')
-    assert output == 'ERROR: configuration parameter `tenant_group\' specified more than once.'
-
->>>>>>> dec6dbfb
     output = run_fdbcli_command_and_get_error('configuretenant tenant unset')
     assert output == 'ERROR: `unset\' specified without a configuration parameter.'
 
     output = run_fdbcli_command_and_get_error('configuretenant tenant unset tenant_group=tenant_group1')
-<<<<<<< HEAD
     assert output == 'ERROR: unrecognized configuration parameter `tenant_group=tenant_group1\''
-=======
-    assert output == 'ERROR: unrecognized configuration parameter `tenant_group=tenant_group1\'.'
->>>>>>> dec6dbfb
 
     output = run_fdbcli_command_and_get_error('configuretenant tenant tenant_group')
     assert output == 'ERROR: invalid configuration string `tenant_group\'. String must specify a value using `=\'.'
