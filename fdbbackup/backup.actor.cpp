/*
 * backup.actor.cpp
 *
 * This source file is part of the FoundationDB open source project
 *
 * Copyright 2013-2018 Apple Inc. and the FoundationDB project authors
 *
 * Licensed under the Apache License, Version 2.0 (the "License");
 * you may not use this file except in compliance with the License.
 * You may obtain a copy of the License at
 *
 *     http://www.apache.org/licenses/LICENSE-2.0
 *
 * Unless required by applicable law or agreed to in writing, software
 * distributed under the License is distributed on an "AS IS" BASIS,
 * WITHOUT WARRANTIES OR CONDITIONS OF ANY KIND, either express or implied.
 * See the License for the specific language governing permissions and
 * limitations under the License.
 */

#define BOOST_DATE_TIME_NO_LIB
#include <boost/interprocess/managed_shared_memory.hpp>

#include "flow/flow.h"
#include "flow/FastAlloc.h"
#include "flow/serialize.h"
#include "flow/IRandom.h"
#include "flow/genericactors.actor.h"
#include "flow/SignalSafeUnwind.h"

#include "fdbclient/FDBTypes.h"
#include "fdbclient/BackupAgent.actor.h"
#include "fdbclient/Status.h"
#include "fdbclient/BackupContainer.h"
#include "fdbclient/KeyBackedTypes.h"
#include "fdbclient/RunTransaction.actor.h"
#include "fdbclient/BlobStore.h"
#include "fdbclient/json_spirit/json_spirit_writer_template.h"

#include "fdbrpc/Platform.h"
#include "fdbrpc/TLSConnection.h"

#include <stdarg.h>
#include <stdio.h>
#include <algorithm>	// std::transform
#include <string>
#include <iostream>
#include <ctime>
using std::cout;
using std::endl;

#ifdef _WIN32
#define WIN32_LEAN_AND_MEAN
#define NOMINMAX
#include <Windows.h>
#endif
#include <time.h>

#ifdef  __linux__
#include <execinfo.h>
#ifdef ALLOC_INSTRUMENTATION
#include <cxxabi.h>
#endif
#endif

#if defined(CMAKE_BUILD) || !defined(WIN32)
#include "versions.h"
#endif
#include "flow/SimpleOpt.h"
#include "flow/actorcompiler.h"  // This must be the last #include.


// Type of program being executed
enum enumProgramExe {
	EXE_AGENT, EXE_BACKUP, EXE_RESTORE, EXE_DR_AGENT, EXE_DB_BACKUP, EXE_UNDEFINED
};

enum enumBackupType {
	BACKUP_UNDEFINED=0, BACKUP_START, BACKUP_MODIFY, BACKUP_STATUS, BACKUP_ABORT, BACKUP_WAIT, BACKUP_DISCONTINUE, BACKUP_PAUSE, BACKUP_RESUME, BACKUP_EXPIRE, BACKUP_DELETE, BACKUP_DESCRIBE, BACKUP_LIST, BACKUP_DUMP
};

enum enumDBType {
	DB_UNDEFINED=0, DB_START, DB_STATUS, DB_SWITCH, DB_ABORT, DB_PAUSE, DB_RESUME
};

enum enumRestoreType {
	RESTORE_UNKNOWN, RESTORE_START, RESTORE_STATUS, RESTORE_ABORT, RESTORE_WAIT
};

//
enum {
	// Backup constants
	OPT_DESTCONTAINER, OPT_SNAPSHOTINTERVAL, OPT_ERRORLIMIT, OPT_NOSTOPWHENDONE,
	OPT_EXPIRE_BEFORE_VERSION, OPT_EXPIRE_BEFORE_DATETIME, OPT_EXPIRE_DELETE_BEFORE_DAYS,
	OPT_EXPIRE_RESTORABLE_AFTER_VERSION, OPT_EXPIRE_RESTORABLE_AFTER_DATETIME, OPT_EXPIRE_MIN_RESTORABLE_DAYS,
	OPT_BASEURL, OPT_BLOB_CREDENTIALS, OPT_DESCRIBE_DEEP, OPT_DESCRIBE_TIMESTAMPS,
	OPT_DUMP_BEGIN, OPT_DUMP_END,

	// Backup and Restore constants
	OPT_TAGNAME, OPT_BACKUPKEYS, OPT_WAITFORDONE,

	// Backup Modify
	OPT_MOD_ACTIVE_INTERVAL, OPT_MOD_VERIFY_UID,

	// Restore constants
	OPT_RESTORECONTAINER, OPT_RESTORE_VERSION, OPT_RESTORE_TIMESTAMP, OPT_PREFIX_ADD, OPT_PREFIX_REMOVE, OPT_RESTORE_CLUSTERFILE_DEST, OPT_RESTORE_CLUSTERFILE_ORIG,

	// Shared constants
	OPT_CLUSTERFILE, OPT_QUIET, OPT_DRYRUN, OPT_FORCE,
	OPT_HELP, OPT_DEVHELP, OPT_VERSION, OPT_PARENTPID, OPT_CRASHONERROR,
	OPT_NOBUFSTDOUT, OPT_BUFSTDOUTERR, OPT_TRACE, OPT_TRACE_DIR,
	OPT_KNOB, OPT_TRACE_LOG_GROUP, OPT_MEMLIMIT, OPT_LOCALITY,

	//DB constants
	OPT_SOURCE_CLUSTER,
	OPT_DEST_CLUSTER,
	OPT_CLEANUP,

	OPT_TRACE_FORMAT
};

CSimpleOpt::SOption g_rgAgentOptions[] = {
#ifdef _WIN32
	{ OPT_PARENTPID,      "--parentpid",       SO_REQ_SEP },
#endif
	{ OPT_CLUSTERFILE,	   "-C",               SO_REQ_SEP },
	{ OPT_CLUSTERFILE,     "--cluster_file",   SO_REQ_SEP },
	{ OPT_KNOB,            "--knob_",          SO_REQ_SEP },
	{ OPT_VERSION,         "--version",        SO_NONE },
	{ OPT_VERSION,         "-v",               SO_NONE },
	{ OPT_QUIET,           "-q",               SO_NONE },
	{ OPT_QUIET,           "--quiet",          SO_NONE },
	{ OPT_TRACE,           "--log",            SO_NONE },
	{ OPT_TRACE_DIR,       "--logdir",         SO_REQ_SEP },
	{ OPT_TRACE_FORMAT,    "--trace_format",   SO_REQ_SEP },
	{ OPT_TRACE_LOG_GROUP, "--loggroup",       SO_REQ_SEP },
	{ OPT_CRASHONERROR,    "--crash",          SO_NONE },
	{ OPT_LOCALITY,        "--locality_",      SO_REQ_SEP },
	{ OPT_MEMLIMIT,        "-m",               SO_REQ_SEP },
	{ OPT_MEMLIMIT,        "--memory",         SO_REQ_SEP },
	{ OPT_HELP,            "-?",               SO_NONE },
	{ OPT_HELP,            "-h",               SO_NONE },
	{ OPT_HELP,            "--help",           SO_NONE },
	{ OPT_DEVHELP,         "--dev-help",       SO_NONE },
	{ OPT_BLOB_CREDENTIALS, "--blob_credentials", SO_REQ_SEP },
#ifndef TLS_DISABLED
	TLS_OPTION_FLAGS
#endif
	SO_END_OF_OPTIONS
};

CSimpleOpt::SOption g_rgBackupStartOptions[] = {
#ifdef _WIN32
	{ OPT_PARENTPID,      "--parentpid",       SO_REQ_SEP },
#endif
	{ OPT_CLUSTERFILE,	   "-C",               SO_REQ_SEP },
	{ OPT_CLUSTERFILE,     "--cluster_file",   SO_REQ_SEP },
	{ OPT_WAITFORDONE,      "-w",              SO_NONE },
	{ OPT_WAITFORDONE,      "--waitfordone",   SO_NONE },
	{ OPT_NOSTOPWHENDONE,   "-z",               SO_NONE },
	{ OPT_NOSTOPWHENDONE,   "--no-stop-when-done",SO_NONE },
	{ OPT_DESTCONTAINER,    "-d",               SO_REQ_SEP },
	{ OPT_DESTCONTAINER,    "--destcontainer",  SO_REQ_SEP },
	{ OPT_SNAPSHOTINTERVAL, "-s",                   SO_REQ_SEP },
	{ OPT_SNAPSHOTINTERVAL, "--snapshot_interval",  SO_REQ_SEP },
	{ OPT_TAGNAME,         "-t",               SO_REQ_SEP },
	{ OPT_TAGNAME,         "--tagname",        SO_REQ_SEP },
	{ OPT_BACKUPKEYS,      "-k",               SO_REQ_SEP },
	{ OPT_BACKUPKEYS,      "--keys",           SO_REQ_SEP },
	{ OPT_DRYRUN,          "-n",               SO_NONE },
	{ OPT_DRYRUN,          "--dryrun",         SO_NONE },
	{ OPT_TRACE,           "--log",            SO_NONE },
	{ OPT_TRACE_DIR,       "--logdir",         SO_REQ_SEP },
	{ OPT_TRACE_FORMAT,    "--trace_format",   SO_REQ_SEP },
	{ OPT_TRACE_LOG_GROUP, "--loggroup",       SO_REQ_SEP },
	{ OPT_QUIET,           "-q",               SO_NONE },
	{ OPT_QUIET,           "--quiet",          SO_NONE },
	{ OPT_VERSION,         "--version",        SO_NONE },
	{ OPT_VERSION,         "-v",               SO_NONE },
	{ OPT_CRASHONERROR,    "--crash",          SO_NONE },
	{ OPT_MEMLIMIT,        "-m",               SO_REQ_SEP },
	{ OPT_MEMLIMIT,        "--memory",         SO_REQ_SEP },
	{ OPT_HELP,            "-?",               SO_NONE },
	{ OPT_HELP,            "-h",               SO_NONE },
	{ OPT_HELP,            "--help",           SO_NONE },
	{ OPT_DEVHELP,         "--dev-help",       SO_NONE },
	{ OPT_KNOB,            "--knob_",          SO_REQ_SEP },
	{ OPT_BLOB_CREDENTIALS, "--blob_credentials", SO_REQ_SEP },
#ifndef TLS_DISABLED
	TLS_OPTION_FLAGS
#endif
	SO_END_OF_OPTIONS
};

CSimpleOpt::SOption g_rgBackupModifyOptions[] = {
#ifdef _WIN32
	{ OPT_PARENTPID,      "--parentpid",       SO_REQ_SEP },
#endif
	{ OPT_TRACE,           "--log",            SO_NONE },
	{ OPT_TRACE_DIR,       "--logdir",         SO_REQ_SEP },
	{ OPT_TRACE_LOG_GROUP, "--loggroup",       SO_REQ_SEP },
	{ OPT_QUIET,           "-q",               SO_NONE },
	{ OPT_QUIET,           "--quiet",          SO_NONE },
	{ OPT_VERSION,         "-v",               SO_NONE },
	{ OPT_VERSION,         "--version",        SO_NONE },
	{ OPT_CRASHONERROR,    "--crash",          SO_NONE },
	{ OPT_MEMLIMIT,        "-m",               SO_REQ_SEP },
	{ OPT_MEMLIMIT,        "--memory",         SO_REQ_SEP },
	{ OPT_HELP,            "-?",               SO_NONE },
	{ OPT_HELP,            "-h",               SO_NONE },
	{ OPT_HELP,            "--help",           SO_NONE },
	{ OPT_DEVHELP,         "--dev-help",       SO_NONE },
	{ OPT_BLOB_CREDENTIALS, "--blob_credentials", SO_REQ_SEP },
	{ OPT_KNOB,            "--knob_",          SO_REQ_SEP },
	{ OPT_CLUSTERFILE,     "-C",               SO_REQ_SEP },
	{ OPT_CLUSTERFILE,     "--cluster_file",   SO_REQ_SEP },
	{ OPT_TAGNAME,         "-t",               SO_REQ_SEP },
	{ OPT_TAGNAME,         "--tagname",        SO_REQ_SEP },
	{ OPT_MOD_VERIFY_UID,  "--verify_uid",     SO_REQ_SEP },
	{ OPT_DESTCONTAINER,    "-d",              SO_REQ_SEP },
	{ OPT_DESTCONTAINER,    "--destcontainer", SO_REQ_SEP },
	{ OPT_SNAPSHOTINTERVAL, "-s",                  SO_REQ_SEP },
	{ OPT_SNAPSHOTINTERVAL, "--snapshot_interval", SO_REQ_SEP },
	{ OPT_MOD_ACTIVE_INTERVAL, "--active_snapshot_interval", SO_REQ_SEP },

	SO_END_OF_OPTIONS
};

CSimpleOpt::SOption g_rgBackupStatusOptions[] = {
#ifdef _WIN32
	{ OPT_PARENTPID,      "--parentpid",       SO_REQ_SEP },
#endif
	{ OPT_CLUSTERFILE,	   "-C",               SO_REQ_SEP },
	{ OPT_CLUSTERFILE,     "--cluster_file",   SO_REQ_SEP },
	{ OPT_ERRORLIMIT,      "-e",               SO_REQ_SEP },
	{ OPT_ERRORLIMIT,      "--errorlimit",     SO_REQ_SEP },
	{ OPT_TAGNAME,         "-t",               SO_REQ_SEP },
	{ OPT_TAGNAME,         "--tagname",        SO_REQ_SEP },
	{ OPT_TRACE,           "--log",            SO_NONE },
	{ OPT_TRACE_DIR,       "--logdir",         SO_REQ_SEP },
	{ OPT_TRACE_FORMAT,    "--trace_format",   SO_REQ_SEP },
	{ OPT_TRACE_LOG_GROUP, "--loggroup",       SO_REQ_SEP },
	{ OPT_VERSION,         "--version",        SO_NONE },
	{ OPT_VERSION,         "-v",               SO_NONE },
	{ OPT_QUIET,           "-q",               SO_NONE },
	{ OPT_QUIET,           "--quiet",          SO_NONE },
	{ OPT_CRASHONERROR,    "--crash",          SO_NONE },
	{ OPT_MEMLIMIT,        "-m",               SO_REQ_SEP },
	{ OPT_MEMLIMIT,        "--memory",         SO_REQ_SEP },
	{ OPT_HELP,            "-?",               SO_NONE },
	{ OPT_HELP,            "-h",               SO_NONE },
	{ OPT_HELP,            "--help",           SO_NONE },
	{ OPT_DEVHELP,         "--dev-help",       SO_NONE },
#ifndef TLS_DISABLED
	TLS_OPTION_FLAGS
#endif
	SO_END_OF_OPTIONS
};

CSimpleOpt::SOption g_rgBackupAbortOptions[] = {
#ifdef _WIN32
	{ OPT_PARENTPID,      "--parentpid",       SO_REQ_SEP },
#endif
	{ OPT_CLUSTERFILE,	   "-C",               SO_REQ_SEP },
	{ OPT_CLUSTERFILE,     "--cluster_file",   SO_REQ_SEP },
	{ OPT_TAGNAME,         "-t",               SO_REQ_SEP },
	{ OPT_TAGNAME,         "--tagname",        SO_REQ_SEP },
	{ OPT_TRACE,           "--log",            SO_NONE },
	{ OPT_TRACE_DIR,       "--logdir",         SO_REQ_SEP },
	{ OPT_TRACE_FORMAT,    "--trace_format",   SO_REQ_SEP },
	{ OPT_TRACE_LOG_GROUP, "--loggroup",       SO_REQ_SEP },
	{ OPT_QUIET,           "-q",               SO_NONE },
	{ OPT_QUIET,           "--quiet",          SO_NONE },
	{ OPT_VERSION,         "--version",        SO_NONE },
	{ OPT_VERSION,         "-v",               SO_NONE },
	{ OPT_CRASHONERROR,    "--crash",          SO_NONE },
	{ OPT_MEMLIMIT,        "-m",               SO_REQ_SEP },
	{ OPT_MEMLIMIT,        "--memory",         SO_REQ_SEP },
	{ OPT_HELP,            "-?",               SO_NONE },
	{ OPT_HELP,            "-h",               SO_NONE },
	{ OPT_HELP,            "--help",           SO_NONE },
	{ OPT_DEVHELP,         "--dev-help",       SO_NONE },
#ifndef TLS_DISABLED
	TLS_OPTION_FLAGS
#endif
	SO_END_OF_OPTIONS
};

CSimpleOpt::SOption g_rgBackupDiscontinueOptions[] = {
#ifdef _WIN32
	{ OPT_PARENTPID,      "--parentpid",       SO_REQ_SEP },
#endif
	{ OPT_CLUSTERFILE,	   "-C",               SO_REQ_SEP },
	{ OPT_CLUSTERFILE,     "--cluster_file",   SO_REQ_SEP },
	{ OPT_TAGNAME,         "-t",               SO_REQ_SEP },
	{ OPT_TAGNAME,         "--tagname",        SO_REQ_SEP },
	{ OPT_WAITFORDONE,      "-w",              SO_NONE },
	{ OPT_WAITFORDONE,      "--waitfordone",   SO_NONE },
	{ OPT_TRACE,           "--log",            SO_NONE },
	{ OPT_TRACE_DIR,       "--logdir",         SO_REQ_SEP },
	{ OPT_TRACE_FORMAT,    "--trace_format",   SO_REQ_SEP },
	{ OPT_TRACE_LOG_GROUP, "--loggroup",       SO_REQ_SEP },
	{ OPT_QUIET,           "-q",               SO_NONE },
	{ OPT_QUIET,           "--quiet",          SO_NONE },
	{ OPT_VERSION,         "--version",        SO_NONE },
	{ OPT_VERSION,         "-v",               SO_NONE },
	{ OPT_CRASHONERROR,    "--crash",          SO_NONE },
	{ OPT_MEMLIMIT,        "-m",               SO_REQ_SEP },
	{ OPT_MEMLIMIT,        "--memory",         SO_REQ_SEP },
	{ OPT_HELP,            "-?",               SO_NONE },
	{ OPT_HELP,            "-h",               SO_NONE },
	{ OPT_HELP,            "--help",           SO_NONE },
	{ OPT_DEVHELP,         "--dev-help",       SO_NONE },
#ifndef TLS_DISABLED
	TLS_OPTION_FLAGS
#endif
	SO_END_OF_OPTIONS
};

CSimpleOpt::SOption g_rgBackupWaitOptions[] = {
#ifdef _WIN32
	{ OPT_PARENTPID,      "--parentpid",       SO_REQ_SEP },
#endif
	{ OPT_CLUSTERFILE,	   "-C",               SO_REQ_SEP },
	{ OPT_CLUSTERFILE,     "--cluster_file",   SO_REQ_SEP },
	{ OPT_TAGNAME,         "-t",               SO_REQ_SEP },
	{ OPT_TAGNAME,         "--tagname",        SO_REQ_SEP },
	{ OPT_NOSTOPWHENDONE,   "-z",               SO_NONE },
	{ OPT_NOSTOPWHENDONE,   "--no-stop-when-done",SO_NONE },
	{ OPT_TRACE,           "--log",            SO_NONE },
	{ OPT_TRACE_DIR,       "--logdir",         SO_REQ_SEP },
	{ OPT_TRACE_FORMAT,    "--trace_format",   SO_REQ_SEP },
	{ OPT_TRACE_LOG_GROUP, "--loggroup",       SO_REQ_SEP },
	{ OPT_QUIET,           "-q",               SO_NONE },
	{ OPT_QUIET,           "--quiet",          SO_NONE },
	{ OPT_VERSION,         "--version",        SO_NONE },
	{ OPT_VERSION,         "-v",               SO_NONE },
	{ OPT_CRASHONERROR,    "--crash",          SO_NONE },
	{ OPT_MEMLIMIT,        "-m",               SO_REQ_SEP },
	{ OPT_MEMLIMIT,        "--memory",         SO_REQ_SEP },
	{ OPT_HELP,            "-?",               SO_NONE },
	{ OPT_HELP,            "-h",               SO_NONE },
	{ OPT_HELP,            "--help",           SO_NONE },
	{ OPT_DEVHELP,         "--dev-help",       SO_NONE },
#ifndef TLS_DISABLED
	TLS_OPTION_FLAGS
#endif
	SO_END_OF_OPTIONS
};

CSimpleOpt::SOption g_rgBackupPauseOptions[] = {
#ifdef _WIN32
	{ OPT_PARENTPID,      "--parentpid",       SO_REQ_SEP },
#endif
	{ OPT_CLUSTERFILE,	   "-C",               SO_REQ_SEP },
	{ OPT_CLUSTERFILE,     "--cluster_file",   SO_REQ_SEP },
	{ OPT_TRACE,           "--log",            SO_NONE },
	{ OPT_TRACE_DIR,       "--logdir",         SO_REQ_SEP },
	{ OPT_TRACE_FORMAT,    "--trace_format",   SO_REQ_SEP },
	{ OPT_TRACE_LOG_GROUP, "--loggroup",       SO_REQ_SEP },
	{ OPT_QUIET,           "-q",               SO_NONE },
	{ OPT_QUIET,           "--quiet",          SO_NONE },
	{ OPT_VERSION,         "--version",        SO_NONE },
	{ OPT_VERSION,         "-v",               SO_NONE },
	{ OPT_CRASHONERROR,    "--crash",          SO_NONE },
	{ OPT_MEMLIMIT,        "-m",               SO_REQ_SEP },
	{ OPT_MEMLIMIT,        "--memory",         SO_REQ_SEP },
	{ OPT_HELP,            "-?",               SO_NONE },
	{ OPT_HELP,            "-h",               SO_NONE },
	{ OPT_HELP,            "--help",           SO_NONE },
	{ OPT_DEVHELP,         "--dev-help",       SO_NONE },
#ifndef TLS_DISABLED
	TLS_OPTION_FLAGS
#endif
	SO_END_OF_OPTIONS
};

CSimpleOpt::SOption g_rgBackupExpireOptions[] = {
#ifdef _WIN32
	{ OPT_PARENTPID,      "--parentpid",       SO_REQ_SEP },
#endif
	{ OPT_CLUSTERFILE,	   "-C",               SO_REQ_SEP },
	{ OPT_CLUSTERFILE,     "--cluster_file",   SO_REQ_SEP },
	{ OPT_DESTCONTAINER,   "-d",               SO_REQ_SEP },
	{ OPT_DESTCONTAINER,   "--destcontainer",  SO_REQ_SEP },
	{ OPT_TRACE,           "--log",            SO_NONE },
	{ OPT_TRACE_DIR,       "--logdir",         SO_REQ_SEP },
	{ OPT_TRACE_FORMAT,    "--trace_format",   SO_REQ_SEP },
	{ OPT_TRACE_LOG_GROUP, "--loggroup",       SO_REQ_SEP },
	{ OPT_QUIET,           "-q",               SO_NONE },
	{ OPT_QUIET,           "--quiet",          SO_NONE },
	{ OPT_VERSION,         "-v",               SO_NONE },
	{ OPT_VERSION,         "--version",        SO_NONE },
	{ OPT_CRASHONERROR,    "--crash",          SO_NONE },
	{ OPT_MEMLIMIT,        "-m",               SO_REQ_SEP },
	{ OPT_MEMLIMIT,        "--memory",         SO_REQ_SEP },
	{ OPT_HELP,            "-?",               SO_NONE },
	{ OPT_HELP,            "-h",               SO_NONE },
	{ OPT_HELP,            "--help",           SO_NONE },
	{ OPT_DEVHELP,         "--dev-help",       SO_NONE },
	{ OPT_BLOB_CREDENTIALS, "--blob_credentials", SO_REQ_SEP },
	{ OPT_KNOB,            "--knob_",          SO_REQ_SEP },
	{ OPT_FORCE,           "-f",               SO_NONE },
	{ OPT_FORCE,           "--force",          SO_NONE },
	{ OPT_EXPIRE_RESTORABLE_AFTER_VERSION,       "--restorable_after_version",               SO_REQ_SEP },
	{ OPT_EXPIRE_RESTORABLE_AFTER_DATETIME,      "--restorable_after_timestamp",             SO_REQ_SEP },
	{ OPT_EXPIRE_BEFORE_VERSION,                 "--expire_before_version",                  SO_REQ_SEP },
	{ OPT_EXPIRE_BEFORE_DATETIME,                "--expire_before_timestamp",                SO_REQ_SEP },
	{ OPT_EXPIRE_MIN_RESTORABLE_DAYS,            "--min_restorable_days",                    SO_REQ_SEP },
	{ OPT_EXPIRE_DELETE_BEFORE_DAYS,             "--delete_before_days",                     SO_REQ_SEP },
#ifndef TLS_DISABLED
	TLS_OPTION_FLAGS
#endif
	SO_END_OF_OPTIONS
};

CSimpleOpt::SOption g_rgBackupDeleteOptions[] = {
#ifdef _WIN32
	{ OPT_PARENTPID,      "--parentpid",       SO_REQ_SEP },
#endif
	{ OPT_DESTCONTAINER,   "-d",               SO_REQ_SEP },
	{ OPT_DESTCONTAINER,   "--destcontainer",  SO_REQ_SEP },
	{ OPT_TRACE,           "--log",            SO_NONE },
	{ OPT_TRACE_DIR,       "--logdir",         SO_REQ_SEP },
	{ OPT_TRACE_FORMAT,    "--trace_format",   SO_REQ_SEP },
	{ OPT_TRACE_LOG_GROUP, "--loggroup",       SO_REQ_SEP },
	{ OPT_QUIET,           "-q",               SO_NONE },
	{ OPT_QUIET,           "--quiet",          SO_NONE },
	{ OPT_VERSION,         "-v",               SO_NONE },
	{ OPT_VERSION,         "--version",        SO_NONE },
	{ OPT_CRASHONERROR,    "--crash",          SO_NONE },
	{ OPT_MEMLIMIT,        "-m",               SO_REQ_SEP },
	{ OPT_MEMLIMIT,        "--memory",         SO_REQ_SEP },
	{ OPT_HELP,            "-?",               SO_NONE },
	{ OPT_HELP,            "-h",               SO_NONE },
	{ OPT_HELP,            "--help",           SO_NONE },
	{ OPT_DEVHELP,         "--dev-help",       SO_NONE },
	{ OPT_BLOB_CREDENTIALS, "--blob_credentials", SO_REQ_SEP },
	{ OPT_KNOB,            "--knob_",          SO_REQ_SEP },
#ifndef TLS_DISABLED
	TLS_OPTION_FLAGS
#endif
	SO_END_OF_OPTIONS
};

CSimpleOpt::SOption g_rgBackupDescribeOptions[] = {
#ifdef _WIN32
	{ OPT_PARENTPID,      "--parentpid",       SO_REQ_SEP },
#endif
	{ OPT_CLUSTERFILE,     "-C",               SO_REQ_SEP },
	{ OPT_CLUSTERFILE,     "--cluster_file",   SO_REQ_SEP },
	{ OPT_DESTCONTAINER,   "-d",               SO_REQ_SEP },
	{ OPT_DESTCONTAINER,   "--destcontainer",  SO_REQ_SEP },
	{ OPT_TRACE,           "--log",            SO_NONE },
	{ OPT_TRACE_DIR,       "--logdir",         SO_REQ_SEP },
	{ OPT_TRACE_FORMAT,    "--trace_format",   SO_REQ_SEP },
	{ OPT_TRACE_LOG_GROUP, "--loggroup",       SO_REQ_SEP },
	{ OPT_QUIET,           "-q",               SO_NONE },
	{ OPT_QUIET,           "--quiet",          SO_NONE },
	{ OPT_VERSION,         "-v",               SO_NONE },
	{ OPT_VERSION,         "--version",        SO_NONE },
	{ OPT_CRASHONERROR,    "--crash",          SO_NONE },
	{ OPT_MEMLIMIT,        "-m",               SO_REQ_SEP },
	{ OPT_MEMLIMIT,        "--memory",         SO_REQ_SEP },
	{ OPT_HELP,            "-?",               SO_NONE },
	{ OPT_HELP,            "-h",               SO_NONE },
	{ OPT_HELP,            "--help",           SO_NONE },
	{ OPT_DEVHELP,         "--dev-help",       SO_NONE },
	{ OPT_BLOB_CREDENTIALS, "--blob_credentials", SO_REQ_SEP },
	{ OPT_KNOB,            "--knob_",          SO_REQ_SEP },
	{ OPT_DESCRIBE_DEEP,   "--deep",           SO_NONE },
	{ OPT_DESCRIBE_TIMESTAMPS, "--version_timestamps", SO_NONE },
#ifndef TLS_DISABLED
	TLS_OPTION_FLAGS
#endif
	SO_END_OF_OPTIONS
};

CSimpleOpt::SOption g_rgBackupDumpOptions[] = {
#ifdef _WIN32
	{ OPT_PARENTPID,      "--parentpid",       SO_REQ_SEP },
#endif
	{ OPT_CLUSTERFILE,     "-C",               SO_REQ_SEP },
	{ OPT_CLUSTERFILE,     "--cluster_file",   SO_REQ_SEP },
	{ OPT_DESTCONTAINER,   "-d",               SO_REQ_SEP },
	{ OPT_DESTCONTAINER,   "--destcontainer",  SO_REQ_SEP },
	{ OPT_TRACE,           "--log",            SO_NONE },
	{ OPT_TRACE_DIR,       "--logdir",         SO_REQ_SEP },
	{ OPT_TRACE_LOG_GROUP, "--loggroup",       SO_REQ_SEP },
	{ OPT_QUIET,           "-q",               SO_NONE },
	{ OPT_QUIET,           "--quiet",          SO_NONE },
	{ OPT_VERSION,         "-v",               SO_NONE },
	{ OPT_VERSION,         "--version",        SO_NONE },
	{ OPT_CRASHONERROR,    "--crash",          SO_NONE },
	{ OPT_MEMLIMIT,        "-m",               SO_REQ_SEP },
	{ OPT_MEMLIMIT,        "--memory",         SO_REQ_SEP },
	{ OPT_HELP,            "-?",               SO_NONE },
	{ OPT_HELP,            "-h",               SO_NONE },
	{ OPT_HELP,            "--help",           SO_NONE },
	{ OPT_DEVHELP,         "--dev-help",       SO_NONE },
	{ OPT_BLOB_CREDENTIALS, "--blob_credentials", SO_REQ_SEP },
	{ OPT_KNOB,            "--knob_",          SO_REQ_SEP },
	{ OPT_DUMP_BEGIN,      "--begin",          SO_REQ_SEP },
	{ OPT_DUMP_END,        "--end",            SO_REQ_SEP },
#ifndef TLS_DISABLED
	TLS_OPTION_FLAGS
#endif
	SO_END_OF_OPTIONS
};

CSimpleOpt::SOption g_rgBackupListOptions[] = {
#ifdef _WIN32
	{ OPT_PARENTPID,      "--parentpid",       SO_REQ_SEP },
#endif
	{ OPT_BASEURL,         "-b",               SO_REQ_SEP },
	{ OPT_BASEURL,         "--base_url",       SO_REQ_SEP },
	{ OPT_TRACE,           "--log",            SO_NONE },
	{ OPT_TRACE_DIR,       "--logdir",         SO_REQ_SEP },
	{ OPT_TRACE_FORMAT,    "--trace_format",   SO_REQ_SEP },
	{ OPT_TRACE_LOG_GROUP, "--loggroup",       SO_REQ_SEP },
	{ OPT_QUIET,           "-q",               SO_NONE },
	{ OPT_QUIET,           "--quiet",          SO_NONE },
	{ OPT_VERSION,         "-v",               SO_NONE },
	{ OPT_VERSION,         "--version",        SO_NONE },
	{ OPT_CRASHONERROR,    "--crash",          SO_NONE },
	{ OPT_MEMLIMIT,        "-m",               SO_REQ_SEP },
	{ OPT_MEMLIMIT,        "--memory",         SO_REQ_SEP },
	{ OPT_HELP,            "-?",               SO_NONE },
	{ OPT_HELP,            "-h",               SO_NONE },
	{ OPT_HELP,            "--help",           SO_NONE },
	{ OPT_DEVHELP,         "--dev-help",       SO_NONE },
	{ OPT_BLOB_CREDENTIALS, "--blob_credentials", SO_REQ_SEP },
	{ OPT_KNOB,            "--knob_",          SO_REQ_SEP },
#ifndef TLS_DISABLED
	TLS_OPTION_FLAGS
#endif
	SO_END_OF_OPTIONS
};

CSimpleOpt::SOption g_rgRestoreOptions[] = {
#ifdef _WIN32
	{ OPT_PARENTPID,      "--parentpid",       SO_REQ_SEP },
#endif
	{ OPT_RESTORE_CLUSTERFILE_DEST,     "--dest_cluster_file", SO_REQ_SEP },
	{ OPT_RESTORE_CLUSTERFILE_ORIG,     "--orig_cluster_file", SO_REQ_SEP },
	{ OPT_RESTORE_TIMESTAMP,            "--timestamp",         SO_REQ_SEP },
	{ OPT_KNOB,            "--knob_",          SO_REQ_SEP },
	{ OPT_RESTORECONTAINER,"-r",               SO_REQ_SEP },
	{ OPT_PREFIX_ADD,      "-add_prefix",      SO_REQ_SEP },
	{ OPT_PREFIX_REMOVE,   "-remove_prefix",   SO_REQ_SEP },
	{ OPT_TAGNAME,         "-t",               SO_REQ_SEP },
	{ OPT_TAGNAME,         "--tagname",        SO_REQ_SEP },
	{ OPT_BACKUPKEYS,      "-k",               SO_REQ_SEP },
	{ OPT_BACKUPKEYS,      "--keys",           SO_REQ_SEP },
	{ OPT_WAITFORDONE,     "-w",               SO_NONE },
	{ OPT_WAITFORDONE,     "--waitfordone",    SO_NONE },
	{ OPT_RESTORE_VERSION, "--version",        SO_REQ_SEP },
	{ OPT_RESTORE_VERSION, "-v",               SO_REQ_SEP },
	{ OPT_TRACE,           "--log",            SO_NONE },
	{ OPT_TRACE_DIR,       "--logdir",         SO_REQ_SEP },
	{ OPT_TRACE_FORMAT,    "--trace_format",   SO_REQ_SEP },
	{ OPT_TRACE_LOG_GROUP, "--loggroup",       SO_REQ_SEP },
	{ OPT_QUIET,           "-q",               SO_NONE },
	{ OPT_QUIET,           "--quiet",          SO_NONE },
	{ OPT_DRYRUN,          "-n",               SO_NONE },
	{ OPT_DRYRUN,          "--dryrun",         SO_NONE },
	{ OPT_FORCE,           "-f",               SO_NONE },
	{ OPT_CRASHONERROR,    "--crash",          SO_NONE },
	{ OPT_MEMLIMIT,        "-m",               SO_REQ_SEP },
	{ OPT_MEMLIMIT,        "--memory",         SO_REQ_SEP },
	{ OPT_HELP,            "-?",               SO_NONE },
	{ OPT_HELP,            "-h",               SO_NONE },
	{ OPT_HELP,            "--help",           SO_NONE },
	{ OPT_DEVHELP,         "--dev-help",       SO_NONE },
	{ OPT_BLOB_CREDENTIALS, "--blob_credentials", SO_REQ_SEP },
#ifndef TLS_DISABLED
	TLS_OPTION_FLAGS
#endif
	SO_END_OF_OPTIONS
};

CSimpleOpt::SOption g_rgDBAgentOptions[] = {
#ifdef _WIN32
	{ OPT_PARENTPID,      "--parentpid",       SO_REQ_SEP },
#endif
	{ OPT_TRACE_LOG_GROUP, "--loggroup",       SO_REQ_SEP },
	{ OPT_SOURCE_CLUSTER,  "-s",               SO_REQ_SEP },
	{ OPT_SOURCE_CLUSTER,  "--source",         SO_REQ_SEP },
	{ OPT_DEST_CLUSTER,    "-d",               SO_REQ_SEP },
	{ OPT_DEST_CLUSTER,    "--destination",    SO_REQ_SEP },
	{ OPT_KNOB,            "--knob_",          SO_REQ_SEP },
	{ OPT_VERSION,         "--version",        SO_NONE },
	{ OPT_VERSION,         "-v",               SO_NONE },
	{ OPT_QUIET,           "-q",               SO_NONE },
	{ OPT_QUIET,           "--quiet",          SO_NONE },
	{ OPT_TRACE,           "--log",            SO_NONE },
	{ OPT_TRACE_DIR,       "--logdir",         SO_REQ_SEP },
	{ OPT_TRACE_FORMAT,    "--trace_format",   SO_REQ_SEP },
	{ OPT_TRACE_LOG_GROUP, "--loggroup",       SO_REQ_SEP },
	{ OPT_CRASHONERROR,    "--crash",          SO_NONE },
	{ OPT_LOCALITY,        "--locality_",      SO_REQ_SEP },
	{ OPT_MEMLIMIT,        "-m",               SO_REQ_SEP },
	{ OPT_MEMLIMIT,        "--memory",         SO_REQ_SEP },
	{ OPT_HELP,            "-?",               SO_NONE },
	{ OPT_HELP,            "-h",               SO_NONE },
	{ OPT_HELP,            "--help",           SO_NONE },
	{ OPT_DEVHELP,         "--dev-help",       SO_NONE },
#ifndef TLS_DISABLED
	TLS_OPTION_FLAGS
#endif
	SO_END_OF_OPTIONS
};

CSimpleOpt::SOption g_rgDBStartOptions[] = {
#ifdef _WIN32
	{ OPT_PARENTPID,      "--parentpid",       SO_REQ_SEP },
#endif
	{ OPT_SOURCE_CLUSTER,  "-s",               SO_REQ_SEP },
	{ OPT_SOURCE_CLUSTER,  "--source",         SO_REQ_SEP },
	{ OPT_DEST_CLUSTER,    "-d",               SO_REQ_SEP },
	{ OPT_DEST_CLUSTER,    "--destination",    SO_REQ_SEP },
	{ OPT_TAGNAME,         "-t",               SO_REQ_SEP },
	{ OPT_TAGNAME,         "--tagname",        SO_REQ_SEP },
	{ OPT_BACKUPKEYS,      "-k",               SO_REQ_SEP },
	{ OPT_BACKUPKEYS,      "--keys",           SO_REQ_SEP },
	{ OPT_TRACE,           "--log",            SO_NONE },
	{ OPT_TRACE_DIR,       "--logdir",         SO_REQ_SEP },
	{ OPT_TRACE_FORMAT,    "--trace_format",   SO_REQ_SEP },
	{ OPT_TRACE_LOG_GROUP, "--loggroup",       SO_REQ_SEP },
	{ OPT_QUIET,           "-q",               SO_NONE },
	{ OPT_QUIET,           "--quiet",          SO_NONE },
	{ OPT_VERSION,         "--version",        SO_NONE },
	{ OPT_VERSION,         "-v",               SO_NONE },
	{ OPT_CRASHONERROR,    "--crash",          SO_NONE },
	{ OPT_MEMLIMIT,        "-m",               SO_REQ_SEP },
	{ OPT_MEMLIMIT,        "--memory",         SO_REQ_SEP },
	{ OPT_HELP,            "-?",               SO_NONE },
	{ OPT_HELP,            "-h",               SO_NONE },
	{ OPT_HELP,            "--help",           SO_NONE },
	{ OPT_DEVHELP,         "--dev-help",       SO_NONE },
#ifndef TLS_DISABLED
	TLS_OPTION_FLAGS
#endif
	SO_END_OF_OPTIONS
};

CSimpleOpt::SOption g_rgDBStatusOptions[] = {
#ifdef _WIN32
	{ OPT_PARENTPID,      "--parentpid",       SO_REQ_SEP },
#endif
	{ OPT_SOURCE_CLUSTER,  "-s",               SO_REQ_SEP },
	{ OPT_SOURCE_CLUSTER,  "--source",         SO_REQ_SEP },
	{ OPT_DEST_CLUSTER,    "-d",               SO_REQ_SEP },
	{ OPT_DEST_CLUSTER,    "--destination",    SO_REQ_SEP },
	{ OPT_ERRORLIMIT,      "-e",               SO_REQ_SEP },
	{ OPT_ERRORLIMIT,      "--errorlimit",     SO_REQ_SEP },
	{ OPT_TAGNAME,         "-t",               SO_REQ_SEP },
	{ OPT_TAGNAME,         "--tagname",        SO_REQ_SEP },
	{ OPT_TRACE,           "--log",            SO_NONE },
	{ OPT_TRACE_DIR,       "--logdir",         SO_REQ_SEP },
	{ OPT_TRACE_FORMAT,    "--trace_format",   SO_REQ_SEP },
	{ OPT_TRACE_LOG_GROUP, "--loggroup",       SO_REQ_SEP },
	{ OPT_VERSION,         "--version",        SO_NONE },
	{ OPT_VERSION,         "-v",               SO_NONE },
	{ OPT_QUIET,           "-q",               SO_NONE },
	{ OPT_QUIET,           "--quiet",          SO_NONE },
	{ OPT_CRASHONERROR,    "--crash",          SO_NONE },
	{ OPT_MEMLIMIT,        "-m",               SO_REQ_SEP },
	{ OPT_MEMLIMIT,        "--memory",         SO_REQ_SEP },
	{ OPT_HELP,            "-?",               SO_NONE },
	{ OPT_HELP,            "-h",               SO_NONE },
	{ OPT_HELP,            "--help",           SO_NONE },
	{ OPT_DEVHELP,         "--dev-help",       SO_NONE },
#ifndef TLS_DISABLED
	TLS_OPTION_FLAGS
#endif
	SO_END_OF_OPTIONS
};

CSimpleOpt::SOption g_rgDBSwitchOptions[] = {
#ifdef _WIN32
	{ OPT_PARENTPID,      "--parentpid",       SO_REQ_SEP },
#endif
	{ OPT_SOURCE_CLUSTER,  "-s",               SO_REQ_SEP },
	{ OPT_SOURCE_CLUSTER,  "--source",         SO_REQ_SEP },
	{ OPT_DEST_CLUSTER,    "-d",               SO_REQ_SEP },
	{ OPT_DEST_CLUSTER,    "--destination",    SO_REQ_SEP },
	{ OPT_TAGNAME,         "-t",               SO_REQ_SEP },
	{ OPT_TAGNAME,         "--tagname",        SO_REQ_SEP },
	{ OPT_TRACE,           "--log",            SO_NONE },
	{ OPT_TRACE_DIR,       "--logdir",         SO_REQ_SEP },
	{ OPT_TRACE_FORMAT,    "--trace_format",   SO_REQ_SEP },
	{ OPT_TRACE_LOG_GROUP, "--loggroup",       SO_REQ_SEP },
	{ OPT_QUIET,           "-q",               SO_NONE },
	{ OPT_QUIET,           "--quiet",          SO_NONE },
	{ OPT_VERSION,         "--version",        SO_NONE },
	{ OPT_VERSION,         "-v",               SO_NONE },
	{ OPT_FORCE,           "-f",               SO_NONE },
	{ OPT_CRASHONERROR,    "--crash",          SO_NONE },
	{ OPT_MEMLIMIT,        "-m",               SO_REQ_SEP },
	{ OPT_MEMLIMIT,        "--memory",         SO_REQ_SEP },
	{ OPT_HELP,            "-?",               SO_NONE },
	{ OPT_HELP,            "-h",               SO_NONE },
	{ OPT_HELP,            "--help",           SO_NONE },
	{ OPT_DEVHELP,         "--dev-help",       SO_NONE },
#ifndef TLS_DISABLED
	TLS_OPTION_FLAGS
#endif
	SO_END_OF_OPTIONS
};

CSimpleOpt::SOption g_rgDBAbortOptions[] = {
#ifdef _WIN32
	{ OPT_PARENTPID,      "--parentpid",       SO_REQ_SEP },
#endif
	{ OPT_SOURCE_CLUSTER,  "-s",               SO_REQ_SEP },
	{ OPT_SOURCE_CLUSTER,  "--source",         SO_REQ_SEP },
	{ OPT_DEST_CLUSTER,    "-d",               SO_REQ_SEP },
	{ OPT_DEST_CLUSTER,    "--destination",    SO_REQ_SEP },
	{ OPT_CLEANUP,         "--cleanup",        SO_NONE },
	{ OPT_TAGNAME,         "-t",               SO_REQ_SEP },
	{ OPT_TAGNAME,         "--tagname",        SO_REQ_SEP },
	{ OPT_TRACE,           "--log",            SO_NONE },
	{ OPT_TRACE_DIR,       "--logdir",         SO_REQ_SEP },
	{ OPT_TRACE_FORMAT,    "--trace_format",   SO_REQ_SEP },
	{ OPT_TRACE_LOG_GROUP, "--loggroup",       SO_REQ_SEP },
	{ OPT_QUIET,           "-q",               SO_NONE },
	{ OPT_QUIET,           "--quiet",          SO_NONE },
	{ OPT_VERSION,         "--version",        SO_NONE },
	{ OPT_VERSION,         "-v",               SO_NONE },
	{ OPT_CRASHONERROR,    "--crash",          SO_NONE },
	{ OPT_MEMLIMIT,        "-m",               SO_REQ_SEP },
	{ OPT_MEMLIMIT,        "--memory",         SO_REQ_SEP },
	{ OPT_HELP,            "-?",               SO_NONE },
	{ OPT_HELP,            "-h",               SO_NONE },
	{ OPT_HELP,            "--help",           SO_NONE },
	{ OPT_DEVHELP,         "--dev-help",       SO_NONE },
#ifndef TLS_DISABLED
	TLS_OPTION_FLAGS
#endif
	SO_END_OF_OPTIONS
};

CSimpleOpt::SOption g_rgDBPauseOptions[] = {
#ifdef _WIN32
	{ OPT_PARENTPID,      "--parentpid",       SO_REQ_SEP },
#endif
	{ OPT_SOURCE_CLUSTER,  "-s",               SO_REQ_SEP },
	{ OPT_SOURCE_CLUSTER,  "--source",         SO_REQ_SEP },
	{ OPT_DEST_CLUSTER,    "-d",               SO_REQ_SEP },
	{ OPT_DEST_CLUSTER,    "--destination",    SO_REQ_SEP },
	{ OPT_TRACE,           "--log",            SO_NONE },
	{ OPT_TRACE_DIR,       "--logdir",         SO_REQ_SEP },
	{ OPT_TRACE_FORMAT,    "--trace_format",   SO_REQ_SEP },
	{ OPT_TRACE_LOG_GROUP, "--loggroup",       SO_REQ_SEP },
	{ OPT_QUIET,           "-q",               SO_NONE },
	{ OPT_QUIET,           "--quiet",          SO_NONE },
	{ OPT_VERSION,         "--version",        SO_NONE },
	{ OPT_VERSION,         "-v",               SO_NONE },
	{ OPT_CRASHONERROR,    "--crash",          SO_NONE },
	{ OPT_MEMLIMIT,        "-m",               SO_REQ_SEP },
	{ OPT_MEMLIMIT,        "--memory",         SO_REQ_SEP },
	{ OPT_HELP,            "-?",               SO_NONE },
	{ OPT_HELP,            "-h",               SO_NONE },
	{ OPT_HELP,            "--help",           SO_NONE },
	{ OPT_DEVHELP,         "--dev-help",       SO_NONE },
#ifndef TLS_DISABLED
	TLS_OPTION_FLAGS
#endif
	SO_END_OF_OPTIONS
};

const KeyRef exeAgent = LiteralStringRef("backup_agent");
const KeyRef exeBackup = LiteralStringRef("fdbbackup");
const KeyRef exeRestore = LiteralStringRef("fdbrestore");
const KeyRef exeDatabaseAgent = LiteralStringRef("dr_agent");
const KeyRef exeDatabaseBackup = LiteralStringRef("fdbdr");

extern void flushTraceFileVoid();
extern const char* getHGVersion();

#ifdef _WIN32
void parentWatcher(void *parentHandle) {
	HANDLE parent = (HANDLE)parentHandle;
	int signal = WaitForSingleObject(parent, INFINITE);
	CloseHandle(parentHandle);
	if (signal == WAIT_OBJECT_0)
		criticalError(FDB_EXIT_SUCCESS, "ParentProcessExited", "Parent process exited");
	TraceEvent(SevError, "ParentProcessWaitFailed").detail("RetCode", signal).GetLastError();
}

#endif

static void printVersion() {
	printf("FoundationDB " FDB_VT_PACKAGE_NAME " (v" FDB_VT_VERSION ")\n");
	printf("source version %s\n", getHGVersion());
	printf("protocol %llx\n", (long long) currentProtocolVersion);
}

const char *BlobCredentialInfo =
	"  BLOB CREDENTIALS\n"
	"     Blob account secret keys can optionally be omitted from blobstore:// URLs, in which case they will be\n"
	"     loaded, if possible, from 1 or more blob credentials definition files.\n\n"
	"     These files can be specified with the --blob_credentials argument described above or via the environment variable\n"
	"     FDB_BLOB_CREDENTIALS, whose value is a colon-separated list of files.  The command line takes priority over\n"
	"     over the environment but all files from both sources are used.\n\n"
	"     At connect time, the specified files are read in order and the first matching account specification (user@host)\n"
	"     will be used to obtain the secret key.\n\n"
	"     The JSON schema is:\n"
	"        { \"accounts\" : { \"user@host\" : { \"secret\" : \"SECRETKEY\" }, \"user2@host2\" : { \"secret\" : \"SECRET\" } } }\n";

static void printHelpTeaser( const char *name ) {
	fprintf(stderr, "Try `%s --help' for more information.\n", name);
}

static void printAgentUsage(bool devhelp) {
	printf("FoundationDB " FDB_VT_PACKAGE_NAME " (v" FDB_VT_VERSION ")\n");
	printf("Usage: %s [OPTIONS]\n\n", exeAgent.toString().c_str());
	printf("  -C CONNFILE    The path of a file containing the connection string for the\n"
		   "                 FoundationDB cluster. The default is first the value of the\n"
		   "                 FDB_CLUSTER_FILE environment variable, then `./fdb.cluster',\n"
		   "                 then `%s'.\n", platform::getDefaultClusterFilePath().c_str());
	printf("  --log          Enables trace file logging for the CLI session.\n"
		   "  --logdir PATH  Specifes the output directory for trace files. If\n"
		   "                 unspecified, defaults to the current directory. Has\n"
		   "                 no effect unless --log is specified.\n");
	printf("  --trace_format FORMAT\n"
		   "                 Select the format of the trace files. xml (the default) and json are supported.\n"
		   "                 Has no effect unless --log is specified.\n");
	printf("  -m SIZE, --memory SIZE\n"
		   "                 Memory limit. The default value is 8GiB. When specified\n"
		   "                 without a unit, MiB is assumed.\n");
#ifndef TLS_DISABLED
	printf(TLS_HELP);
#endif
	printf("  -v, --version  Print version information and exit.\n");
	printf("  -h, --help     Display this help and exit.\n");

	if (devhelp) {
#ifdef _WIN32
		printf("  -n             Create a new console.\n");
		printf("  -q             Disable error dialog on crash.\n");
		printf("  --parentpid PID\n");
		printf("                 Specify a process after whose termination to exit.\n");
#endif
	}

	printf("\n");
	puts(BlobCredentialInfo);

	return;
}

void printBackupContainerInfo() {
	printf("                 Backup URL forms:\n\n");
	std::vector<std::string> formats = IBackupContainer::getURLFormats();
	for(auto &f : formats)
		printf("                     %s\n", f.c_str());
	printf("\n");
}

static void printBackupUsage(bool devhelp) {
	printf("FoundationDB " FDB_VT_PACKAGE_NAME " (v" FDB_VT_VERSION ")\n");
	printf("Usage: %s (start | status | abort | wait | discontinue | pause | resume | expire | delete | describe | list) [OPTIONS]\n\n", exeBackup.toString().c_str());
	printf("  -C CONNFILE    The path of a file containing the connection string for the\n"
		   "                 FoundationDB cluster. The default is first the value of the\n"
		   "                 FDB_CLUSTER_FILE environment variable, then `./fdb.cluster',\n"
		   "                 then `%s'.\n", platform::getDefaultClusterFilePath().c_str());
	printf("  -d, --destcontainer URL\n"
	       "                 The Backup container URL for start, modify, describe, expire, and delete operations.\n");
	printBackupContainerInfo();
	printf("  -b, --base_url BASEURL\n"
		   "                 Base backup URL for list operations.  This looks like a Backup URL but without a backup name.\n");
	printf("  --blob_credentials FILE\n"
		   "                 File containing blob credentials in JSON format.  Can be specified multiple times for multiple files.  See below for more details.\n");
	printf("  --expire_before_timestamp DATETIME\n"
		   "                 Datetime cutoff for expire operations.  Requires a cluster file and will use version/timestamp metadata\n"
		   "                 in the database to obtain a cutoff version very close to the timestamp given in YYYY-MM-DD.HH:MI:SS format (UTC).\n");
	printf("  --expire_before_version VERSION\n"
	       "                 Version cutoff for expire operations.  Deletes data files containing no data at or after VERSION.\n");
	printf("  --delete_before_days NUM_DAYS\n"
		   "                 Another way to specify version cutoff for expire operations.  Deletes data files containing no data at or after a\n"
		   "                 version approximately NUM_DAYS days worth of versions prior to the latest log version in the backup.\n");
	printf("  --restorable_after_timestamp DATETIME\n"
		   "                 For expire operations, set minimum acceptable restorability to the version equivalent of DATETIME and later.\n");
	printf("  --restorable_after_version VERSION\n"
		   "                 For expire operations, set minimum acceptable restorability to the VERSION and later.\n");
	printf("  --min_restorable_days NUM_DAYS\n"
		   "                 For expire operations, set minimum acceptable restorability to approximately NUM_DAYS days worth of versions\n"
		   "                 prior to the latest log version in the backup.\n");
	printf("  --version_timestamps\n");
	printf("                 For describe operations, lookup versions in the database to obtain timestamps.  A cluster file is required.\n");
	printf("  -f, --force    For expire operations, force expiration even if minimum restorability would be violated.\n");
	printf("  -s, --snapshot_interval DURATION\n"
	       "                 For start or modify operations, specifies the backup's default target snapshot interval as DURATION seconds.  Defaults to %d for start operations.\n", CLIENT_KNOBS->BACKUP_DEFAULT_SNAPSHOT_INTERVAL_SEC);
	printf("  --active_snapshot_interval DURATION\n"
	       "                 For modify operations, sets the desired interval for the backup's currently active snapshot, relative to the start of the snapshot.\n");
	printf("  --verify_uid UID\n"
	       "                 Specifies a UID to verify against the BackupUID of the running backup.  If provided, the UID is verified in the same transaction\n"
	       "                 which sets the new backup parameters (if the UID matches).\n");
	printf("  -e ERRORLIMIT  The maximum number of errors printed by status (default is 10).\n");
	printf("  -k KEYS        List of key ranges to backup.\n"
		   "                 If not specified, the entire database will be backed up.\n");
	printf("  -n, --dryrun  For start or restore operations, performs a trial run with no actual changes made.\n");
#ifndef TLS_DISABLED
	printf(TLS_HELP);
#endif
	printf("  -v, --version  Print version information and exit.\n");
	printf("  -w, --wait     Wait for the backup to complete (allowed with `start' and `discontinue').\n");
	printf("  -z, --no-stop-when-done\n"
		   "                 Do not stop backup when restorable.\n");
	printf("  -h, --help     Display this help and exit.\n");

	if (devhelp) {
#ifdef _WIN32
		printf("  -n             Create a new console.\n");
		printf("  -q             Disable error dialog on crash.\n");
		printf("  --parentpid PID\n");
		printf("                 Specify a process after whose termination to exit.\n");
#endif
		printf("  --deep         For describe operations, do not use cached metadata.  Warning: Very slow\n");

	}
	printf("\n"
		   "  KEYS FORMAT:   \"<BEGINKEY> <ENDKEY>\" [...]\n");
	printf("\n");
	puts(BlobCredentialInfo);

	return;
}

static void printRestoreUsage(bool devhelp ) {
	printf("FoundationDB " FDB_VT_PACKAGE_NAME " (v" FDB_VT_VERSION ")\n");
	printf("Usage: %s (start | status | abort | wait) [OPTIONS]\n\n", exeRestore.toString().c_str());
	//printf("  FOLDERS        Paths to folders containing the backup files.\n");
	printf("Options for all commands:\n\n");
	printf("  --dest_cluster_file CONNFILE\n");
	printf("                 The cluster file to restore data into.\n");
	printf("  -t, --tagname TAGNAME\n");
	printf("                 The restore tag to act on.  Default is 'default'\n");
	printf("Options for start:\n\n");
	printf("  -r URL         The Backup URL for the restore to read from.\n");
	printBackupContainerInfo();
	printf("  -w, --waitfordone\n");
	printf("                 Wait for the restore to complete before exiting.  Prints progress updates.\n");
	printf("  -k KEYS        List of key ranges from the backup to restore.\n");
	printf("  --remove_prefix PREFIX\n");
	printf("                 Prefix to remove from the restored keys.\n");
	printf("  --add_prefix PREFIX\n");
	printf("                 Prefix to add to the restored keys\n");
	printf("  -n, --dryrun   Perform a trial run with no changes made.\n");
#ifndef TLS_DISABLED
	printf(TLS_HELP);
#endif
	printf("  -v DBVERSION   The version at which the database will be restored.\n");
	printf("  --timestamp    Instead of a numeric version, use this to specify a timestamp in YYYY-MM-DD.HH:MI:SS format (UTC)\n");
	printf("                 and it will be converted to a version from that time using metadata in orig_cluster_file.\n");
	printf("  --orig_cluster_file CONNFILE\n");
	printf("                 The cluster file for the original database from which the backup was created.  The original database\n");
	printf("                 is only needed to convert a --timestamp argument to a database version.\n");
	printf("  -h, --help     Display this help and exit.\n");

	if( devhelp ) {
#ifdef _WIN32
		printf("  -q             Disable error dialog on crash.\n");
		printf("  --parentpid PID\n");
		printf("                 Specify a process after whose termination to exit.\n");
#endif
	}

	printf("\n"
		   "  KEYS FORMAT:   \"<BEGINKEY> <ENDKEY>\" [...]\n");
	printf("\n");
	puts(BlobCredentialInfo);

	return;
}

static void printDBAgentUsage(bool devhelp) {
	printf("FoundationDB " FDB_VT_PACKAGE_NAME " (v" FDB_VT_VERSION ")\n");
	printf("Usage: %s [OPTIONS]\n\n", exeDatabaseAgent.toString().c_str());
	printf("  -d CONNFILE    The path of a file containing the connection string for the\n"
		   "                 destination FoundationDB cluster.\n");
	printf("  -s CONNFILE    The path of a file containing the connection string for the\n"
		   "                 source FoundationDB cluster.\n");
	printf("  --log          Enables trace file logging for the CLI session.\n"
		   "  --logdir PATH  Specifes the output directory for trace files. If\n"
		   "                 unspecified, defaults to the current directory. Has\n"
		   "                 no effect unless --log is specified.\n");
	printf("  --trace_format FORMAT\n"
		   "                 Select the format of the trace files. xml (the default) and json are supported.\n"
		   "                 Has no effect unless --log is specified.\n");
	printf("  -m SIZE, --memory SIZE\n"
		   "                 Memory limit. The default value is 8GiB. When specified\n"
		   "                 without a unit, MiB is assumed.\n");
#ifndef TLS_DISABLED
	printf(TLS_HELP);
#endif
	printf("  -v, --version  Print version information and exit.\n");
	printf("  -h, --help     Display this help and exit.\n");
	if (devhelp) {
#ifdef _WIN32
		printf("  -n             Create a new console.\n");
		printf("  -q             Disable error dialog on crash.\n");
		printf("  --parentpid PID\n");
		printf("                 Specify a process after whose termination to exit.\n");
#endif
	}

	return;
}

static void printDBBackupUsage(bool devhelp) {
	printf("FoundationDB " FDB_VT_PACKAGE_NAME " (v" FDB_VT_VERSION ")\n");
	printf("Usage: %s (start | status | switch | abort | pause | resume) [OPTIONS]\n\n", exeDatabaseBackup.toString().c_str());
	printf("  -d, --destination CONNFILE\n"
	       "                 The path of a file containing the connection string for the\n");
	printf("                 destination FoundationDB cluster.\n");
	printf("  -s, --source CONNFILE\n"
	       "                 The path of a file containing the connection string for the\n"
		   "                 source FoundationDB cluster.\n");
	printf("  -e ERRORLIMIT  The maximum number of errors printed by status (default is 10).\n");
	printf("  -k KEYS        List of key ranges to backup.\n"
		   "                 If not specified, the entire database will be backed up.\n");
	printf("  --cleanup      Abort will attempt to stop mutation logging on the source cluster.\n");
#ifndef TLS_DISABLED
	printf(TLS_HELP);
#endif
	printf("  -v, --version  Print version information and exit.\n");
	printf("  -h, --help     Display this help and exit.\n");
	printf("\n"
		   "  KEYS FORMAT:   \"<BEGINKEY> <ENDKEY>\" [...]\n");

	if (devhelp) {
#ifdef _WIN32
		printf("  -n             Create a new console.\n");
		printf("  -q             Disable error dialog on crash.\n");
		printf("  --parentpid PID\n");
		printf("                 Specify a process after whose termination to exit.\n");
#endif
	}

	return;
}

static void printUsage(enumProgramExe programExe, bool devhelp)
{

	switch (programExe)
	{
	case EXE_AGENT:
		printAgentUsage(devhelp);
		break;
	case EXE_BACKUP:
		printBackupUsage(devhelp);
		break;
	case EXE_RESTORE:
		printRestoreUsage(devhelp);
		break;
	case EXE_DR_AGENT:
		printDBAgentUsage(devhelp);
		break;
	case EXE_DB_BACKUP:
		printDBBackupUsage(devhelp);
		break;
	case EXE_UNDEFINED:
	default:
		break;
	}

	return;
}

extern bool g_crashOnError;

// Return the type of program executable based on the name of executable file
enumProgramExe	getProgramType(std::string programExe)
{
	enumProgramExe	enProgramExe = EXE_UNDEFINED;

	// lowercase the string
	std::transform(programExe.begin(), programExe.end(), programExe.begin(), ::tolower);

	// Remove the extension, if Windows
#ifdef _WIN32
	size_t lastDot = programExe.find_last_of(".");
	if (lastDot != std::string::npos) {
		size_t lastSlash = programExe.find_last_of("\\");

		// Ensure last dot is after last slash, if present
		if ((lastSlash == std::string::npos)||
			(lastSlash < lastDot)			)
		{
			programExe = programExe.substr(0, lastDot);
		}
	}
#endif
	// For debugging convenience, remove .debug suffix if present.
	if(StringRef(programExe).endsWith(LiteralStringRef(".debug")))
		programExe = programExe.substr(0, programExe.size() - 6);

	// Check if backup agent
	if ((programExe.length() >= exeAgent.size())																		&&
		(programExe.compare(programExe.length()-exeAgent.size(), exeAgent.size(), (const char*) exeAgent.begin()) == 0)	)
	{
		enProgramExe = EXE_AGENT;
	}

	// Check if backup
	else if ((programExe.length() >= exeBackup.size())																	&&
		(programExe.compare(programExe.length() - exeBackup.size(), exeBackup.size(), (const char*)exeBackup.begin()) == 0))
	{
		enProgramExe = EXE_BACKUP;
	}

	// Check if restore
	else if ((programExe.length() >= exeRestore.size())																		&&
		(programExe.compare(programExe.length() - exeRestore.size(), exeRestore.size(), (const char*)exeRestore.begin()) == 0))
	{
		enProgramExe = EXE_RESTORE;
	}

	// Check if db agent
	else if ((programExe.length() >= exeDatabaseAgent.size())																		&&
		(programExe.compare(programExe.length() - exeDatabaseAgent.size(), exeDatabaseAgent.size(), (const char*)exeDatabaseAgent.begin()) == 0))
	{
		enProgramExe = EXE_DR_AGENT;
	}

	// Check if db backup
	else if ((programExe.length() >= exeDatabaseBackup.size())																		&&
		(programExe.compare(programExe.length() - exeDatabaseBackup.size(), exeDatabaseBackup.size(), (const char*)exeDatabaseBackup.begin()) == 0))
	{
		enProgramExe = EXE_DB_BACKUP;
	}

	return enProgramExe;
}

enumBackupType	getBackupType(std::string backupType)
{
	enumBackupType	enBackupType = BACKUP_UNDEFINED;

	// lowercase the string
	std::transform(backupType.begin(), backupType.end(), backupType.begin(), ::tolower);

	static std::map<std::string, enumBackupType> values;
	if(values.empty()) {
		values["start"] = BACKUP_START;
		values["status"] = BACKUP_STATUS;
		values["abort"] = BACKUP_ABORT;
		values["wait"] = BACKUP_WAIT;
		values["discontinue"] = BACKUP_DISCONTINUE;
		values["pause"] = BACKUP_PAUSE;
		values["resume"] = BACKUP_RESUME;
		values["expire"] = BACKUP_EXPIRE;
		values["delete"] = BACKUP_DELETE;
		values["describe"] = BACKUP_DESCRIBE;
		values["list"] = BACKUP_LIST;
		values["dump"] = BACKUP_DUMP;
		values["modify"] = BACKUP_MODIFY;
	}

	auto i = values.find(backupType);
	if(i != values.end())
		enBackupType = i->second;

	return enBackupType;
}

enumRestoreType getRestoreType(std::string name) {
	if(name == "start") return RESTORE_START;
	if(name == "abort") return RESTORE_ABORT;
	if(name == "status") return RESTORE_STATUS;
	if(name == "wait") return RESTORE_WAIT;
	return RESTORE_UNKNOWN;
}

enumDBType getDBType(std::string dbType)
{
	enumDBType enBackupType = DB_UNDEFINED;

	// lowercase the string
	std::transform(dbType.begin(), dbType.end(), dbType.begin(), ::tolower);

	static std::map<std::string, enumDBType> values;
	if(values.empty()) {
		values["start"] = DB_START;
		values["status"] = DB_STATUS;
		values["switch"] = DB_SWITCH;
		values["abort"] = DB_ABORT;
		values["pause"] = DB_PAUSE;
		values["resume"] = DB_RESUME;
	}

	auto i = values.find(dbType);
	if(i != values.end())
		enBackupType = i->second;

	return enBackupType;
}

ACTOR Future<std::string> getLayerStatus(Reference<ReadYourWritesTransaction> tr, std::string name, std::string id, enumProgramExe exe, Database dest) {
	// This process will write a document that looks like this:
	// { backup : { $expires : {<subdoc>}, version: <version from approximately 30 seconds from now> }
	// so that the value under 'backup' will eventually expire to null and thus be ignored by
	// readers of status.  This is because if all agents die then they can no longer clean up old
	// status docs from other dead agents.

	state Version readVer = wait(tr->getReadVersion());

	state json_spirit::mValue layersRootValue;         // Will contain stuff that goes into the doc at the layers status root
	JSONDoc layersRoot(layersRootValue);               // Convenient mutator / accessor for the layers root
	JSONDoc op = layersRoot.subDoc(name);              // Operator object for the $expires operation
	// Create the $expires key which is where the rest of the status output will go

	state JSONDoc layerRoot = op.subDoc("$expires");
	// Set the version argument in the $expires operator object.
	op.create("version") = readVer + 120 * CLIENT_KNOBS->CORE_VERSIONSPERSECOND;

	layerRoot.create("instances_running.$sum") = 1;
	layerRoot.create("last_updated.$max") = now();

	state JSONDoc o = layerRoot.subDoc("instances." + id);

	o.create("version") = FDB_VT_VERSION;
	o.create("id")      = id;
	o.create("last_updated") = now();
	o.create("memory_usage")  = (int64_t)getMemoryUsage();
	o.create("resident_size") = (int64_t)getResidentMemoryUsage();
	o.create("main_thread_cpu_seconds") = getProcessorTimeThread();
	o.create("process_cpu_seconds")     = getProcessorTimeProcess();
	o.create("configured_workers") = CLIENT_KNOBS->BACKUP_TASKS_PER_AGENT;

	if(exe == EXE_AGENT) {
		static BlobStoreEndpoint::Stats last_stats;
		static double last_ts = 0;
		BlobStoreEndpoint::Stats current_stats = BlobStoreEndpoint::s_stats;
		JSONDoc blobstats = o.create("blob_stats");
		blobstats.create("total") = current_stats.getJSON();
		BlobStoreEndpoint::Stats diff = current_stats - last_stats;
		json_spirit::mObject diffObj = diff.getJSON();
		if(last_ts > 0)
			diffObj["bytes_per_second"] = double(current_stats.bytes_sent - last_stats.bytes_sent) / (now() - last_ts);
		blobstats.create("recent") = diffObj;
		last_stats = current_stats;
		last_ts = now();

		JSONDoc totalBlobStats = layerRoot.subDoc("blob_recent_io");
		for(auto &p : diffObj)
			totalBlobStats.create(p.first + ".$sum") = p.second;

		state FileBackupAgent fba;
		state std::vector<KeyBackedTag> backupTags = wait(getAllBackupTags(tr));
		state std::vector<Future<Version>> tagLastRestorableVersions;
		state std::vector<Future<EBackupState>> tagStates;
		state std::vector<Future<Reference<IBackupContainer>>> tagContainers;
		state std::vector<Future<int64_t>> tagRangeBytes;
		state std::vector<Future<int64_t>> tagLogBytes;
		state Future<Optional<Value>> fBackupPaused = tr->get(fba.taskBucket->getPauseKey());
		state int i = 0;

		tr->setOption(FDBTransactionOptions::ACCESS_SYSTEM_KEYS);
		tr->setOption(FDBTransactionOptions::LOCK_AWARE);
		state std::vector<KeyBackedTag>::iterator tag;
		state std::vector<UID> backupTagUids;
		for (tag = backupTags.begin(); tag != backupTags.end(); tag++) {
			UidAndAbortedFlagT uidAndAbortedFlag = wait(tag->getOrThrow(tr));
			BackupConfig config(uidAndAbortedFlag.first);
			backupTagUids.push_back(config.getUid());

			tagStates.push_back(config.stateEnum().getOrThrow(tr));
			tagRangeBytes.push_back(config.rangeBytesWritten().getD(tr, false, 0));
			tagLogBytes.push_back(config.logBytesWritten().getD(tr, false, 0));
			tagContainers.push_back(config.backupContainer().getOrThrow(tr));
			tagLastRestorableVersions.push_back(fba.getLastRestorable(tr, StringRef(tag->tagName)));
		}

		wait( waitForAll(tagLastRestorableVersions) && waitForAll(tagStates) && waitForAll(tagContainers) && waitForAll(tagRangeBytes) && waitForAll(tagLogBytes) && success(fBackupPaused));

		JSONDoc tagsRoot = layerRoot.subDoc("tags.$latest");
		layerRoot.create("tags.timestamp") = now();
		layerRoot.create("total_workers.$sum") = fBackupPaused.get().present() ? 0 : CLIENT_KNOBS->BACKUP_TASKS_PER_AGENT;
		layerRoot.create("paused.$latest") = fBackupPaused.get().present();

		int j = 0;
		for (KeyBackedTag eachTag : backupTags) {
			Version last_restorable_version = tagLastRestorableVersions[j].get();
			double last_restorable_seconds_behind = ((double)readVer - last_restorable_version) / CLIENT_KNOBS->CORE_VERSIONSPERSECOND;
			BackupAgentBase::enumState status = (BackupAgentBase::enumState)tagStates[j].get();
			const char *statusText = fba.getStateText(status);

			// The object for this backup tag inside this instance's subdocument
			JSONDoc tagRoot = tagsRoot.subDoc(eachTag.tagName);
			tagRoot.create("current_container") = tagContainers[j].get()->getURL();
			tagRoot.create("current_status") = statusText;
			tagRoot.create("last_restorable_version") = tagLastRestorableVersions[j].get();
			tagRoot.create("last_restorable_seconds_behind") = last_restorable_seconds_behind;
			tagRoot.create("running_backup") = (status == BackupAgentBase::STATE_DIFFERENTIAL || status == BackupAgentBase::STATE_BACKUP);
			tagRoot.create("running_backup_is_restorable") = (status == BackupAgentBase::STATE_DIFFERENTIAL);
			tagRoot.create("range_bytes_written") = tagRangeBytes[j].get();
			tagRoot.create("mutation_log_bytes_written") = tagLogBytes[j].get();
			tagRoot.create("mutation_stream_id") = backupTagUids[j].toString();

			j++;
		}
	}
	else if(exe == EXE_DR_AGENT) {
		state DatabaseBackupAgent dba;
		state Reference<ReadYourWritesTransaction> tr2(new ReadYourWritesTransaction(dest));
		tr2->setOption(FDBTransactionOptions::ACCESS_SYSTEM_KEYS);
		tr2->setOption(FDBTransactionOptions::LOCK_AWARE);
		state Standalone<RangeResultRef> tagNames = wait(tr2->getRange(dba.tagNames.range(), 10000));
		state std::vector<Future<Optional<Key>>> backupVersion;
		state std::vector<Future<int>> backupStatus;
		state std::vector<Future<int64_t>> tagRangeBytesDR;
		state std::vector<Future<int64_t>> tagLogBytesDR;
		state Future<Optional<Value>> fDRPaused = tr->get(dba.taskBucket->getPauseKey());

		state std::vector<UID> drTagUids;
		for(int i = 0; i < tagNames.size(); i++) {
			backupVersion.push_back(tr2->get(tagNames[i].value.withPrefix(applyMutationsBeginRange.begin)));
			UID tagUID = BinaryReader::fromStringRef<UID>(tagNames[i].value, Unversioned());
			drTagUids.push_back(tagUID);
			backupStatus.push_back(dba.getStateValue(tr2, tagUID));
			tagRangeBytesDR.push_back(dba.getRangeBytesWritten(tr2, tagUID));
			tagLogBytesDR.push_back(dba.getLogBytesWritten(tr2, tagUID));
		}

		wait(waitForAll(backupStatus) && waitForAll(backupVersion) && waitForAll(tagRangeBytesDR) && waitForAll(tagLogBytesDR) && success(fDRPaused));

		JSONDoc tagsRoot = layerRoot.subDoc("tags.$latest");
		layerRoot.create("tags.timestamp") = now();
		layerRoot.create("total_workers.$sum") = fDRPaused.get().present() ? 0 : CLIENT_KNOBS->BACKUP_TASKS_PER_AGENT;
		layerRoot.create("paused.$latest") = fDRPaused.get().present();

		for (int i = 0; i < tagNames.size(); i++) {
			std::string tagName = dba.sourceTagNames.unpack(tagNames[i].key).getString(0).toString();

			BackupAgentBase::enumState status = (BackupAgentBase::enumState)backupStatus[i].get();

			JSONDoc tagRoot = tagsRoot.create(tagName);
			tagRoot.create("running_backup") = (status == BackupAgentBase::STATE_DIFFERENTIAL || status == BackupAgentBase::STATE_BACKUP);
			tagRoot.create("running_backup_is_restorable") = (status == BackupAgentBase::STATE_DIFFERENTIAL);
			tagRoot.create("range_bytes_written") = tagRangeBytesDR[i].get();
			tagRoot.create("mutation_log_bytes_written") = tagLogBytesDR[i].get();
			tagRoot.create("mutation_stream_id") = drTagUids[i].toString();

			if (backupVersion[i].get().present()) {
				double seconds_behind = ((double)readVer - BinaryReader::fromStringRef<Version>(backupVersion[i].get().get(), Unversioned())) / CLIENT_KNOBS->CORE_VERSIONSPERSECOND;
				tagRoot.create("seconds_behind") = seconds_behind;
				//TraceEvent("BackupMetrics").detail("SecondsBehind", seconds_behind);
			}

			tagRoot.create("backup_state") = BackupAgentBase::getStateText(status);
		}
	}

	std::string json = json_spirit::write_string(layersRootValue);
	return json;
}

// Check for unparseable or expired statuses and delete them.
// First checks the first doc in the key range, and if it is valid, alive and not "me" then
// returns.  Otherwise, checks the rest of the range as well.
ACTOR Future<Void> cleanupStatus(Reference<ReadYourWritesTransaction> tr, std::string rootKey, std::string name, std::string id, int limit = 1) {
	state Standalone<RangeResultRef> docs = wait(tr->getRange(KeyRangeRef(rootKey, strinc(rootKey)), limit, true));
	state bool readMore = false;
	state int i;
	for(i = 0; i < docs.size(); ++i) {
		json_spirit::mValue docValue;
		try {
			json_spirit::read_string(docs[i].value.toString(), docValue);
			JSONDoc doc(docValue);
			// Update the reference version for $expires
			JSONDoc::expires_reference_version = tr->getReadVersion().get();
			// Evaluate the operators in the document, which will reduce to nothing if it is expired.
			doc.cleanOps();
			if(!doc.has(name + ".last_updated"))
				throw Error();

			// Alive and valid.
			// If limit == 1 and id is present then read more
			if(limit == 1 && doc.has(name + ".instances." + id))
				readMore = true;
		} catch(Error &e) {
			// If doc can't be parsed or isn't alive, delete it.
			TraceEvent(SevWarn, "RemovedDeadBackupLayerStatus").detail("Key", printable(docs[i].key));
			tr->clear(docs[i].key);
			// If limit is 1 then read more.
			if(limit == 1)
				readMore = true;
		}
		if(readMore) {
			limit = 10000;
			Standalone<RangeResultRef> docs2 = wait(tr->getRange(KeyRangeRef(rootKey, strinc(rootKey)), limit, true));
			docs = std::move(docs2);
			readMore = false;
		}
	}

	return Void();
}

// Get layer status document for just this layer
ACTOR Future<json_spirit::mObject> getLayerStatus(Database src, std::string rootKey) {
	state Transaction tr(src);

	loop {
		try {
			tr.setOption(FDBTransactionOptions::ACCESS_SYSTEM_KEYS);
			tr.setOption(FDBTransactionOptions::LOCK_AWARE);
			state Standalone<RangeResultRef> kvPairs = wait(tr.getRange(KeyRangeRef(rootKey, strinc(rootKey)), CLIENT_KNOBS->ROW_LIMIT_UNLIMITED));
			json_spirit::mObject statusDoc;
			JSONDoc modifier(statusDoc);
			for(auto &kv : kvPairs) {
				json_spirit::mValue docValue;
				json_spirit::read_string(kv.value.toString(), docValue);
				modifier.absorb(docValue);
			}
			JSONDoc::expires_reference_version = (uint64_t)tr.getReadVersion().get();
			modifier.cleanOps();
			return statusDoc;
		}
		catch (Error& e) {
			wait(tr.onError(e));
		}
	}
}

// Read layer status for this layer and get the total count of agent processes (instances) then adjust the poll delay based on that and BACKUP_AGGREGATE_POLL_RATE
ACTOR Future<Void> updateAgentPollRate(Database src, std::string rootKey, std::string name, double *pollDelay) {
	loop {
		try {
			json_spirit::mObject status = wait(getLayerStatus(src, rootKey));
			int64_t processes = 0;
			// If instances count is present and greater than 0 then update pollDelay
			if(JSONDoc(status).tryGet<int64_t>(name + ".instances_running", processes) && processes > 0) {
				// The aggregate poll rate is the target poll rate for all agent processes in the cluster
				// The poll rate (polls/sec) for a single processes is aggregate poll rate / processes, and pollDelay is the inverse of that
				*pollDelay = (double)processes / CLIENT_KNOBS->BACKUP_AGGREGATE_POLL_RATE;
			}
		} catch(Error &e) {
			TraceEvent(SevWarn, "BackupAgentPollRateUpdateError").error(e);
		}
		wait(delay(CLIENT_KNOBS->BACKUP_AGGREGATE_POLL_RATE_UPDATE_INTERVAL));
	}
}

ACTOR Future<Void> statusUpdateActor(Database statusUpdateDest, std::string name, enumProgramExe exe, double *pollDelay, Database taskDest = Database(), 
										std::string id = g_nondeterministic_random->randomUniqueID().toString()) {
	state std::string metaKey = layerStatusMetaPrefixRange.begin.toString() + "json/" + name;
	state std::string rootKey = backupStatusPrefixRange.begin.toString() + name + "/json";
	state std::string instanceKey = rootKey + "/" + "agent-" + id;
	state Reference<ReadYourWritesTransaction> tr(new ReadYourWritesTransaction(statusUpdateDest));
	state Future<Void> pollRateUpdater;

	// Register the existence of this layer in the meta key space
	loop {
		try {
			tr->setOption(FDBTransactionOptions::ACCESS_SYSTEM_KEYS);
			tr->setOption(FDBTransactionOptions::LOCK_AWARE);
			tr->set(metaKey, rootKey);
			wait(tr->commit());
			break;
		}
		catch (Error& e) {
			wait(tr->onError(e));
		}
	}

	// Write status periodically
	loop {
		tr->reset();
		try {
			loop{
				try {
					tr->setOption(FDBTransactionOptions::ACCESS_SYSTEM_KEYS);
					tr->setOption(FDBTransactionOptions::LOCK_AWARE);
					state Future<std::string> futureStatusDoc = getLayerStatus(tr, name, id, exe, taskDest);
					wait(cleanupStatus(tr, rootKey, name, id));
					std::string statusdoc = wait(futureStatusDoc);
					tr->set(instanceKey, statusdoc);
					wait(tr->commit());
					break;
				}
				catch (Error& e) {
					wait(tr->onError(e));
				}
			}

			wait(delay(CLIENT_KNOBS->BACKUP_STATUS_DELAY * ( ( 1.0 - CLIENT_KNOBS->BACKUP_STATUS_JITTER ) + 2 * g_random->random01() * CLIENT_KNOBS->BACKUP_STATUS_JITTER )));

			// Now that status was written at least once by this process (and hopefully others), start the poll rate control updater if it wasn't started yet
			if(!pollRateUpdater.isValid() && pollDelay != nullptr)
				pollRateUpdater = updateAgentPollRate(statusUpdateDest, rootKey, name, pollDelay);
		}
		catch (Error& e) {
			TraceEvent(SevWarnAlways, "UnableToWriteStatus").error(e);
			wait(delay(10.0));
		}
	}
}

ACTOR Future<Void> runDBAgent(Database src, Database dest) {
	state double pollDelay = 1.0 / CLIENT_KNOBS->BACKUP_AGGREGATE_POLL_RATE;
	std::string id = g_nondeterministic_random->randomUniqueID().toString();
	state Future<Void> status = statusUpdateActor(src, "dr_backup", EXE_DR_AGENT, &pollDelay, dest, id);
	state Future<Void> status_other = statusUpdateActor(dest, "dr_backup_dest", EXE_DR_AGENT, &pollDelay, dest, id);

	state DatabaseBackupAgent backupAgent(src);

	loop {
		try {
			wait(backupAgent.run(dest, &pollDelay, CLIENT_KNOBS->BACKUP_TASKS_PER_AGENT));
			break;
		}
		catch (Error& e) {
			if (e.code() == error_code_operation_cancelled)
				throw;

			TraceEvent(SevError, "DA_runAgent").error(e);
			fprintf(stderr, "ERROR: DR agent encountered fatal error `%s'\n", e.what());

			wait( delay(FLOW_KNOBS->PREVENT_FAST_SPIN_DELAY) );
		}
	}

	return Void();
}

ACTOR Future<Void> runAgent(Database db) {
	state double pollDelay = 1.0 / CLIENT_KNOBS->BACKUP_AGGREGATE_POLL_RATE;
	state Future<Void> status = statusUpdateActor(db, "backup", EXE_AGENT, &pollDelay);

	state FileBackupAgent backupAgent;

	loop {
		try {
			wait(backupAgent.run(db, &pollDelay, CLIENT_KNOBS->BACKUP_TASKS_PER_AGENT));
			break;
		}
		catch (Error& e) {
			if (e.code() == error_code_operation_cancelled)
				throw;

			TraceEvent(SevError, "BA_runAgent").error(e);
			fprintf(stderr, "ERROR: backup agent encountered fatal error `%s'\n", e.what());

			wait( delay(FLOW_KNOBS->PREVENT_FAST_SPIN_DELAY) );
		}
	}

	return Void();
}

ACTOR Future<Void> submitDBBackup(Database src, Database dest, Standalone<VectorRef<KeyRangeRef>> backupRanges, std::string tagName) {
	try
	{
		state DatabaseBackupAgent backupAgent(src);

		// Backup everything, if no ranges were specified
		if (backupRanges.size() == 0) {
			backupRanges.push_back_deep(backupRanges.arena(), normalKeys);
		}


		wait(backupAgent.submitBackup(dest, KeyRef(tagName), backupRanges, false, StringRef(), StringRef(), true));

		// Check if a backup agent is running
		bool agentRunning = wait(backupAgent.checkActive(dest));

		if (!agentRunning) {
			printf("The DR on tag `%s' was successfully submitted but no DR agents are responding.\n", printable(StringRef(tagName)).c_str());

			// Throw an error that will not display any additional information
			throw actor_cancelled();
		}
		else {
			printf("The DR on tag `%s' was successfully submitted.\n", printable(StringRef(tagName)).c_str());
		}
	}

	catch (Error& e) {
		if(e.code() == error_code_actor_cancelled)
			throw;
		switch (e.code())
		{
			case error_code_backup_error:
				fprintf(stderr, "ERROR: An error was encountered during submission\n");
			break;
			case error_code_backup_duplicate:
				fprintf(stderr, "ERROR: A DR is already running on tag `%s'\n", printable(StringRef(tagName)).c_str());
			break;
			default:
				fprintf(stderr, "ERROR: %s\n", e.what());
			break;
		}

		throw backup_error();
	}

	return Void();
}

ACTOR Future<Void> submitBackup(Database db, std::string url, int snapshotIntervalSeconds, Standalone<VectorRef<KeyRangeRef>> backupRanges, std::string tagName, bool dryRun, bool waitForCompletion, bool stopWhenDone) {
	try
	{
		state FileBackupAgent backupAgent;

		// Backup everything, if no ranges were specified
		if (backupRanges.size() == 0) {
			backupRanges.push_back_deep(backupRanges.arena(), normalKeys);
		}

		if (dryRun) {
			state KeyBackedTag tag = makeBackupTag(tagName);
			Optional<UidAndAbortedFlagT> uidFlag = wait(tag.get(db));

			if (uidFlag.present()) {
				BackupConfig config(uidFlag.get().first);
				EBackupState backupStatus = wait(config.stateEnum().getOrThrow(db));

				// Throw error if a backup is currently running until we support parallel backups
				if (BackupAgentBase::isRunnable((BackupAgentBase::enumState)backupStatus)) {
					throw backup_duplicate();
				}
			}

			if (waitForCompletion) {
				printf("Submitted and now waiting for the backup on tag `%s' to complete. (DRY RUN)\n", printable(StringRef(tagName)).c_str());
			}

			else {
				// Check if a backup agent is running
				bool agentRunning = wait(backupAgent.checkActive(db));

				if (!agentRunning) {
					printf("The backup on tag `%s' was successfully submitted but no backup agents are responding. (DRY RUN)\n", printable(StringRef(tagName)).c_str());

					// Throw an error that will not display any additional information
					throw actor_cancelled();
				}
				else {
					printf("The backup on tag `%s' was successfully submitted. (DRY RUN)\n", printable(StringRef(tagName)).c_str());
				}
			}
		}

		else {
			wait(backupAgent.submitBackup(db, KeyRef(url), snapshotIntervalSeconds, tagName, backupRanges, stopWhenDone));

			// Wait for the backup to complete, if requested
			if (waitForCompletion) {
				printf("Submitted and now waiting for the backup on tag `%s' to complete.\n", printable(StringRef(tagName)).c_str());
				wait(success(backupAgent.waitBackup(db, tagName)));
			}
			else {
				// Check if a backup agent is running
				bool agentRunning = wait(backupAgent.checkActive(db));

				if (!agentRunning) {
					printf("The backup on tag `%s' was successfully submitted but no backup agents are responding.\n", printable(StringRef(tagName)).c_str());

					// Throw an error that will not display any additional information
					throw actor_cancelled();
				}
				else {
					printf("The backup on tag `%s' was successfully submitted.\n", printable(StringRef(tagName)).c_str());
				}
			}
		}
	}
	catch (Error& e) {
		if(e.code() == error_code_actor_cancelled)
			throw;
		switch (e.code())
		{
			case error_code_backup_error:
				fprintf(stderr, "ERROR: An error was encountered during submission\n");
			break;
			case error_code_backup_duplicate:
				fprintf(stderr, "ERROR: A backup is already running on tag `%s'\n", printable(StringRef(tagName)).c_str());
			break;
			default:
				fprintf(stderr, "ERROR: %s\n", e.what());
			break;
		}

		throw backup_error();
	}

	return Void();
}

ACTOR Future<Void> switchDBBackup(Database src, Database dest, Standalone<VectorRef<KeyRangeRef>> backupRanges, std::string tagName, bool forceAction) {
	try
	{
		state DatabaseBackupAgent backupAgent(src);

		// Backup everything, if no ranges were specified
		if (backupRanges.size() == 0) {
			backupRanges.push_back_deep(backupRanges.arena(), normalKeys);
		}


		wait(backupAgent.atomicSwitchover(dest, KeyRef(tagName), backupRanges, StringRef(), StringRef(), forceAction));
		printf("The DR on tag `%s' was successfully switched.\n", printable(StringRef(tagName)).c_str());
	}

	catch (Error& e) {
		if(e.code() == error_code_actor_cancelled)
			throw;
		switch (e.code())
		{
			case error_code_backup_error:
				fprintf(stderr, "ERROR: An error was encountered during submission\n");
			break;
			case error_code_backup_duplicate:
				fprintf(stderr, "ERROR: A DR is already running on tag `%s'\n", printable(StringRef(tagName)).c_str());
			break;
			default:
				fprintf(stderr, "ERROR: %s\n", e.what());
			break;
		}

		throw backup_error();
	}

	return Void();
}

ACTOR Future<Void> statusDBBackup(Database src, Database dest, std::string tagName, int errorLimit) {
	try
	{
		state DatabaseBackupAgent backupAgent(src);

		std::string	statusText = wait(backupAgent.getStatus(dest, errorLimit, StringRef(tagName)));
		printf("%s\n", statusText.c_str());
	}
	catch (Error& e) {
		if(e.code() == error_code_actor_cancelled)
			throw;
		fprintf(stderr, "ERROR: %s\n", e.what());
		throw;
	}

	return Void();
}

ACTOR Future<Void> statusBackup(Database db, std::string tagName, bool showErrors) {
	try
	{
		state FileBackupAgent backupAgent;

		std::string	statusText = wait(backupAgent.getStatus(db, showErrors, tagName));
		printf("%s\n", statusText.c_str());
	}
	catch (Error& e) {
		if(e.code() == error_code_actor_cancelled)
			throw;
		fprintf(stderr, "ERROR: %s\n", e.what());
		throw;
	}

	return Void();
}

ACTOR Future<Void> abortDBBackup(Database src, Database dest, std::string tagName, bool partial) {
	try
	{
		state DatabaseBackupAgent backupAgent(src);

		wait(backupAgent.abortBackup(dest, Key(tagName), partial));
		wait(backupAgent.unlockBackup(dest, Key(tagName)));

		printf("The DR on tag `%s' was successfully aborted.\n", printable(StringRef(tagName)).c_str());
	}
	catch (Error& e) {
		if(e.code() == error_code_actor_cancelled)
			throw;
		switch (e.code())
		{
			case error_code_backup_error:
				fprintf(stderr, "ERROR: An error was encountered during submission\n");
			break;
			case error_code_backup_unneeded:
				fprintf(stderr, "ERROR: A DR was not running on tag `%s'\n", printable(StringRef(tagName)).c_str());
			break;
			default:
				fprintf(stderr, "ERROR: %s\n", e.what());
			break;
		}
		throw;
	}

	return Void();
}

ACTOR Future<Void> abortBackup(Database db, std::string tagName) {
	try
	{
		state FileBackupAgent backupAgent;

		wait(backupAgent.abortBackup(db, tagName));

		printf("The backup on tag `%s' was successfully aborted.\n", printable(StringRef(tagName)).c_str());
	}
	catch (Error& e) {
		if(e.code() == error_code_actor_cancelled)
			throw;
		switch (e.code())
		{
			case error_code_backup_error:
				fprintf(stderr, "ERROR: An error was encountered during submission\n");
			break;
			case error_code_backup_unneeded:
				fprintf(stderr, "ERROR: A backup was not running on tag `%s'\n", printable(StringRef(tagName)).c_str());
			break;
			default:
				fprintf(stderr, "ERROR: %s\n", e.what());
			break;
		}
		throw;
	}

	return Void();
}

ACTOR Future<Void> waitBackup(Database db, std::string tagName, bool stopWhenDone) {
	try
	{
		state FileBackupAgent backupAgent;

		int status = wait(backupAgent.waitBackup(db, tagName, stopWhenDone));

		printf("The backup on tag `%s' %s.\n", printable(StringRef(tagName)).c_str(),
			BackupAgentBase::getStateText((BackupAgentBase::enumState) status));
	}
	catch (Error& e) {
		if(e.code() == error_code_actor_cancelled)
			throw;
		fprintf(stderr, "ERROR: %s\n", e.what());
		throw;
	}

	return Void();
}

ACTOR Future<Void> discontinueBackup(Database db, std::string tagName, bool waitForCompletion) {
	try
	{
		state FileBackupAgent backupAgent;

		wait(backupAgent.discontinueBackup(db, StringRef(tagName)));

		// Wait for the backup to complete, if requested
		if (waitForCompletion) {
			printf("Discontinued and now waiting for the backup on tag `%s' to complete.\n", printable(StringRef(tagName)).c_str());
			wait(success(backupAgent.waitBackup(db, tagName)));
		}
		else {
			printf("The backup on tag `%s' was successfully discontinued.\n", printable(StringRef(tagName)).c_str());
		}

	}
	catch (Error& e) {
		if(e.code() == error_code_actor_cancelled)
			throw;
		switch (e.code())
		{
			case error_code_backup_error:
				fprintf(stderr, "ERROR: An encounter was error during submission\n");
			break;
			case error_code_backup_unneeded:
				fprintf(stderr, "ERROR: A backup in not running on tag `%s'\n", printable(StringRef(tagName)).c_str());
			break;
			case error_code_backup_duplicate:
				fprintf(stderr, "ERROR: The backup on tag `%s' is already discontinued\n", printable(StringRef(tagName)).c_str());
			break;
			default:
				fprintf(stderr, "ERROR: %s\n", e.what());
			break;
		}
		throw;
	}

	return Void();
}

ACTOR Future<Void> changeBackupResumed(Database db, bool pause) {
	try {
		state FileBackupAgent backupAgent;
		wait(backupAgent.taskBucket->changePause(db, pause));
		printf("All backup agents have been %s.\n", pause ? "paused" : "resumed");
	}
	catch (Error& e) {
		if(e.code() == error_code_actor_cancelled)
			throw;
		fprintf(stderr, "ERROR: %s\n", e.what());
		throw;
	}

	return Void();
}

ACTOR Future<Void> changeDBBackupResumed(Database src, Database dest, bool pause) {
	try {
		state DatabaseBackupAgent backupAgent(src);
		wait(backupAgent.taskBucket->changePause(dest, pause));
		printf("All DR agents have been %s.\n", pause ? "paused" : "resumed");
	}
	catch (Error& e) {
		if(e.code() == error_code_actor_cancelled)
			throw;
		fprintf(stderr, "ERROR: %s\n", e.what());
		throw;
	}

	return Void();
}

Reference<IBackupContainer> openBackupContainer(const char *name, std::string destinationContainer) {
	// Error, if no dest container was specified
	if (destinationContainer.empty()) {
		fprintf(stderr, "ERROR: No backup destination was specified.\n");
		printHelpTeaser(name);
		throw backup_error();
	}

	Reference<IBackupContainer> c;
	try {
		c = IBackupContainer::openContainer(destinationContainer);
	}
	catch (Error& e) {
		std::string msg = format("ERROR: '%s' on URL '%s'", e.what(), destinationContainer.c_str());
		if(e.code() == error_code_backup_invalid_url && !IBackupContainer::lastOpenError.empty()) {
			msg += format(": %s", IBackupContainer::lastOpenError.c_str());
		}
		fprintf(stderr, "%s\n", msg.c_str());
		printHelpTeaser(name);
		throw;
	}
<<<<<<< HEAD
=======

	return c;
}

ACTOR Future<Void> runRestore(Database db, std::string tagName, std::string container, Standalone<VectorRef<KeyRangeRef>> ranges, Version targetVersion, bool performRestore, bool verbose, bool waitForDone, std::string addPrefix, std::string removePrefix) {
	try
	{
		state FileBackupAgent backupAgent;
>>>>>>> f2d582ff

	return c;
}

ACTOR Future<Void> runRestore(std::string destClusterFile, std::string originalClusterFile, std::string tagName, std::string container, Standalone<VectorRef<KeyRangeRef>> ranges, Version targetVersion, std::string targetTimestamp, bool performRestore, bool verbose, bool waitForDone, std::string addPrefix, std::string removePrefix) {
	if(ranges.empty()) {
		ranges.push_back_deep(ranges.arena(), normalKeys);
	}

	if(targetVersion != invalidVersion && !targetTimestamp.empty()) {
		fprintf(stderr, "Restore target version and target timestamp cannot both be specified\n");
		throw restore_error();
	}

	if(destClusterFile.empty()) {
		fprintf(stderr, "Restore destination cluster file must be specified explicitly.\n");
		throw restore_error();
	}

	if(!fileExists(destClusterFile)) {
		fprintf(stderr, "Restore destination cluster file '%s' does not exist.\n", destClusterFile.c_str());
		throw restore_error();
	}

	state Optional<Database> origDb;

	// Resolve targetTimestamp if given
	if(!targetTimestamp.empty()) {
		if(originalClusterFile.empty()) {
			fprintf(stderr, "An original cluster file must be given in order to resolve restore target timestamp '%s'\n", targetTimestamp.c_str());
			throw restore_error();
		}

		if(!fileExists(originalClusterFile)) {
			fprintf(stderr, "Original source database cluster file '%s' does not exist.\n", originalClusterFile.c_str());
			throw restore_error();
		}

		origDb = Database::createDatabase(originalClusterFile, Database::API_VERSION_LATEST);
		Version v = wait(timeKeeperVersionFromDatetime(targetTimestamp, origDb.get()));
		printf("Timestamp '%s' resolves to version %lld\n", targetTimestamp.c_str(), v);
		targetVersion = v;
	}

	try {
		state Database db = Database::createDatabase(destClusterFile, Database::API_VERSION_LATEST);
		state FileBackupAgent backupAgent;

		state Reference<IBackupContainer> bc = openBackupContainer(exeRestore.toString().c_str(), container);

		// If targetVersion is unset then use the maximum restorable version from the backup description
		if(targetVersion == invalidVersion) {
			if(verbose)
				printf("No restore target version given, will use maximum restorable version from backup description.\n");

			BackupDescription desc = wait(bc->describeBackup());

			if(!desc.maxRestorableVersion.present()) {
				fprintf(stderr, "The specified backup is not restorable to any version.\n");
				throw restore_error();
			}

			targetVersion = desc.maxRestorableVersion.get();

			if(verbose)
				printf("Using target restore version %lld\n", targetVersion);
		}

		if (performRestore) {
			Version restoredVersion = wait(backupAgent.restore(db, origDb, KeyRef(tagName), KeyRef(container), ranges, waitForDone, targetVersion, verbose, KeyRef(addPrefix), KeyRef(removePrefix)));

			if(waitForDone && verbose) {
				// If restore is now complete then report version restored
				printf("Restored to version %lld\n", restoredVersion);
			}
		}
		else {
			state Optional<RestorableFileSet> rset = wait(bc->getRestoreSet(targetVersion));

			if(!rset.present()) {
				fprintf(stderr, "Insufficient data to restore to version %lld.  Describe backup for more information.\n", targetVersion);
				throw restore_invalid_version();
			}

			printf("Backup can be used to restore to version %lld\n", targetVersion);
		}

	}
	catch (Error& e) {
		if(e.code() == error_code_actor_cancelled)
			throw;
		fprintf(stderr, "ERROR: %s\n", e.what());
		throw;
	}

	return Void();
}

ACTOR Future<Void> dumpBackupData(const char *name, std::string destinationContainer, Version beginVersion, Version endVersion) {
	state Reference<IBackupContainer> c = openBackupContainer(name, destinationContainer);

	if(beginVersion < 0 || endVersion < 0) {
		BackupDescription desc = wait(c->describeBackup());

		if(!desc.maxLogEnd.present()) {
			fprintf(stderr, "ERROR: Backup must have log data in order to use relative begin/end versions.\n");
			throw backup_invalid_info();
		}

		if(beginVersion < 0) {
			beginVersion += desc.maxLogEnd.get();
		}

		if(endVersion < 0) {
			endVersion += desc.maxLogEnd.get();
		}
	}

	printf("Scanning version range %lld to %lld\n", beginVersion, endVersion);
	BackupFileList files = wait(c->dumpFileList(beginVersion, endVersion));
	files.toStream(stdout);

	return Void();
}

ACTOR Future<Void> expireBackupData(const char *name, std::string destinationContainer, Version endVersion, std::string endDatetime, Database db, bool force, Version restorableAfterVersion, std::string restorableAfterDatetime) {
	if (!endDatetime.empty()) {
		Version v = wait( timeKeeperVersionFromDatetime(endDatetime, db) );
		endVersion = v;
	}

	if (!restorableAfterDatetime.empty()) {
		Version v = wait( timeKeeperVersionFromDatetime(restorableAfterDatetime, db) );
		restorableAfterVersion = v;
	}

	if (endVersion == invalidVersion) {
		fprintf(stderr, "ERROR: No version or date/time is specified.\n");
		printHelpTeaser(name);
		throw backup_error();;
	}

	try {
		Reference<IBackupContainer> c = openBackupContainer(name, destinationContainer);

		state IBackupContainer::ExpireProgress progress;
		state std::string lastProgress;
		state Future<Void> expire = c->expireData(endVersion, force, &progress, restorableAfterVersion);

		loop {
			choose {
				when(wait(delay(5))) {
					std::string p = progress.toString();
					if(p != lastProgress) {
						int spaces = lastProgress.size() - p.size();
						printf("\r%s%s", p.c_str(), (spaces > 0 ? std::string(spaces, ' ').c_str() : "") );
						lastProgress = p;
					}
				}
				when(wait(expire)) {
					break;
				}
			}
		}

		std::string p = progress.toString();
		int spaces = lastProgress.size() - p.size();
		printf("\r%s%s\n", p.c_str(), (spaces > 0 ? std::string(spaces, ' ').c_str() : "") );

		if(endVersion < 0)
			printf("All data before %lld versions (%lld days) prior to latest backup log has been deleted.\n", -endVersion, -endVersion / ((int64_t)24 * 3600 * CLIENT_KNOBS->CORE_VERSIONSPERSECOND));
		else
			printf("All data before version %lld has been deleted.\n", endVersion);
	}
	catch (Error& e) {
		if(e.code() == error_code_actor_cancelled)
			throw;
		if(e.code() == error_code_backup_cannot_expire)
			fprintf(stderr, "ERROR: Requested expiration would be unsafe.  Backup would not meet minimum restorability.  Use --force to delete data anyway.\n");
		else
			fprintf(stderr, "ERROR: %s\n", e.what());
		throw;
	}

	return Void();
}

ACTOR Future<Void> deleteBackupContainer(const char *name, std::string destinationContainer) {
	try {
		state Reference<IBackupContainer> c = openBackupContainer(name, destinationContainer);
		state int numDeleted = 0;
		state Future<Void> done = c->deleteContainer(&numDeleted);

		state int lastUpdate = -1;
		printf("Deleting %s...\n", destinationContainer.c_str());

		loop {
			choose {
				when ( wait(done) ) {
					break;
				}
				when ( wait(delay(5)) ) {
					if(numDeleted != lastUpdate) {
						printf("\r%d...", numDeleted);
						lastUpdate = numDeleted;
					}
				}
			}
		}
		printf("\r%d objects deleted\n", numDeleted);
		printf("The entire container has been deleted.\n");
	}
	catch (Error& e) {
		if(e.code() == error_code_actor_cancelled)
			throw;
		fprintf(stderr, "ERROR: %s\n", e.what());
		throw;
	}

	return Void();
}

ACTOR Future<Void> describeBackup(const char *name, std::string destinationContainer, bool deep, Optional<Database> cx) {
	try {
		Reference<IBackupContainer> c = openBackupContainer(name, destinationContainer);
		state BackupDescription desc = wait(c->describeBackup(deep));
		if(cx.present())
			wait(desc.resolveVersionTimes(cx.get()));
		printf("%s\n", desc.toString().c_str());
	}
	catch (Error& e) {
		if(e.code() == error_code_actor_cancelled)
			throw;
		fprintf(stderr, "ERROR: %s\n", e.what());
		throw;
	}

	return Void();
}

ACTOR Future<Void> listBackup(std::string baseUrl) {
	try {
		std::vector<std::string> containers = wait(IBackupContainer::listContainers(baseUrl));
		for (std::string container : containers) {
			printf("%s\n", container.c_str());
		}
	}
	catch (Error& e) {
		std::string msg = format("ERROR: %s", e.what());
		if(e.code() == error_code_backup_invalid_url && !IBackupContainer::lastOpenError.empty()) {
			msg += format(": %s", IBackupContainer::lastOpenError.c_str());
		}
		fprintf(stderr, "%s\n", msg.c_str());
		throw;
	}

	return Void();
}

struct BackupModifyOptions {
	Optional<std::string> verifyUID;
	Optional<std::string> destURL;
	Optional<int> snapshotIntervalSeconds;
	Optional<int> activeSnapshotIntervalSeconds;
	bool hasChanges() const {
		return destURL.present() || snapshotIntervalSeconds.present() || activeSnapshotIntervalSeconds.present();
	}
};

ACTOR Future<Void> modifyBackup(Database db, std::string tagName, BackupModifyOptions options) {
	if(!options.hasChanges()) {
		fprintf(stderr, "No changes were specified, nothing to do!\n");
		throw backup_error();
	}

	state KeyBackedTag tag = makeBackupTag(tagName);

	state Reference<IBackupContainer> bc;
	if(options.destURL.present()) {
		bc = openBackupContainer(exeBackup.toString().c_str(), options.destURL.get());
		try {
			Void _ = wait(timeoutError(bc->create(), 30));
		} catch(Error &e) {
			if(e.code() == error_code_actor_cancelled)
				throw;
			fprintf(stderr, "ERROR: Could not create backup container at '%s': %s\n", options.destURL.get().c_str(), e.what());
			throw backup_error();
		}
	}
	
	state Reference<ReadYourWritesTransaction> tr(new ReadYourWritesTransaction(db));
	loop {
		try {
			tr->setOption(FDBTransactionOptions::ACCESS_SYSTEM_KEYS);
			tr->setOption(FDBTransactionOptions::LOCK_AWARE);

			state Optional<UidAndAbortedFlagT> uidFlag = wait(tag.get(db));

			if(!uidFlag.present()) {
				fprintf(stderr, "No backup exists on tag '%s'\n", tagName.c_str());
				throw backup_error();
			}

			if(uidFlag.get().second) {
				fprintf(stderr, "Cannot modify aborted backup on tag '%s'\n", tagName.c_str());
				throw backup_error();
			}

			state BackupConfig config(uidFlag.get().first);
			EBackupState s = wait(config.stateEnum().getOrThrow(tr, false, backup_invalid_info()));
			if(!FileBackupAgent::isRunnable(s)) {
				fprintf(stderr, "Backup on tag '%s' is not runnable.\n", tagName.c_str());
				throw backup_error();
			}

			if(options.verifyUID.present() && options.verifyUID.get() != uidFlag.get().first.toString()) {
				fprintf(stderr, "UID verification failed, backup on tag '%s' is '%s' but '%s' was specified.\n", tagName.c_str(), uidFlag.get().first.toString().c_str(), options.verifyUID.get().c_str());
				throw backup_error();
			}

			if(options.snapshotIntervalSeconds.present()) {
				config.snapshotIntervalSeconds().set(tr, options.snapshotIntervalSeconds.get());
			}

			if(options.activeSnapshotIntervalSeconds.present()) {
				Version begin = wait(config.snapshotBeginVersion().getOrThrow(tr, false, backup_error()));
				config.snapshotTargetEndVersion().set(tr, begin + ((int64_t)options.activeSnapshotIntervalSeconds.get() * CLIENT_KNOBS->CORE_VERSIONSPERSECOND));
			}

			if(options.destURL.present()) {
				config.backupContainer().set(tr, bc);
			}

			Void _ = wait(tr->commit());
			break;
		}
		catch (Error& e) {
			Void _ = wait(tr->onError(e));
		}
	}

	return Void();
}

static std::vector<std::vector<StringRef>> parseLine(std::string &line, bool& err, bool& partial)
{
	err = false;
	partial = false;

	bool quoted = false;
	std::vector<StringRef> buf;
	std::vector<std::vector<StringRef>> ret;

	size_t i = line.find_first_not_of(' ');
	size_t offset = i;

	bool forcetoken = false;

	while (i <= line.length()) {
		switch (line[i]) {
		case ';':
			if (!quoted) {
				if (i > offset)
					buf.push_back(StringRef((uint8_t*)(line.data() + offset), i - offset));
				ret.push_back(std::move(buf));
				offset = i = line.find_first_not_of(' ', i + 1);
			}
			else
				i++;
			break;
		case '"':
			quoted = !quoted;
			line.erase(i, 1);
			if (quoted)
				forcetoken = true;
			break;
		case ' ':
			if (!quoted) {
				buf.push_back(StringRef((uint8_t *)(line.data() + offset),
					i - offset));
				offset = i = line.find_first_not_of(' ', i);
				forcetoken = false;
			}
			else
				i++;
			break;
		case '\\':
			if (i + 2 > line.length()) {
				err = true;
				ret.push_back(std::move(buf));
				return ret;
			}
			switch (line[i + 1]) {
				char ent, save;
			case '"':
			case '\\':
			case ' ':
			case ';':
				line.erase(i, 1);
				break;
			case 'x':
				if (i + 4 > line.length()) {
					err = true;
					ret.push_back(std::move(buf));
					return ret;
				}
				char *pEnd;
				save = line[i + 4];
				line[i + 4] = 0;
				ent = char(strtoul(line.data() + i + 2, &pEnd, 16));
				if (*pEnd) {
					err = true;
					ret.push_back(std::move(buf));
					return ret;
				}
				line[i + 4] = save;
				line.replace(i, 4, 1, ent);
				break;
			default:
				err = true;
				ret.push_back(std::move(buf));
				return ret;
			}
		default:
			i++;
		}
	}

	i -= 1;
	if (i > offset || forcetoken)
		buf.push_back(StringRef((uint8_t*)(line.data() + offset), i - offset));

	ret.push_back(std::move(buf));

	if (quoted)
		partial = true;

	return ret;
}

static void addKeyRange(std::string optionValue, Standalone<VectorRef<KeyRangeRef>>& keyRanges)
{
	bool	err = false, partial = false;
	int	tokenArray = 0, tokenIndex = 0;

	auto parsed = parseLine(optionValue, err, partial);

	for (auto tokens : parsed)
	{
		tokenArray++;
		tokenIndex = 0;

		/*
		for (auto token : tokens)
		{
			tokenIndex++;

			printf("%4d token #%2d: %s\n", tokenArray, tokenIndex, printable(token).c_str());
		}
		*/

		// Process the keys
		// <begin> [end]
		switch (tokens.size())
		{
			// empty
		case 0:
			break;

			// single key range
		case 1:
				keyRanges.push_back_deep(keyRanges.arena(), KeyRangeRef(tokens.at(0), strinc(tokens.at(0))));
			break;

			// full key range
		case 2:
			try {
				keyRanges.push_back_deep(keyRanges.arena(), KeyRangeRef(tokens.at(0), tokens.at(1)));
			}
			catch (Error& e) {
				fprintf(stderr, "ERROR: Invalid key range `%s %s' reported error %s\n",
					tokens.at(0).toString().c_str(), tokens.at(1).toString().c_str(), e.what());
				throw invalid_option_value();
			}
			break;

			// Too many keys
		default:
			fprintf(stderr, "ERROR: Invalid key range identified with %ld keys", tokens.size());
			throw invalid_option_value();
			break;
		}
	}

	return;
}

Version parseVersion(const char *str) {
	StringRef s((const uint8_t *)str, strlen(str));

	if(s.endsWith(LiteralStringRef("days")) || s.endsWith(LiteralStringRef("d"))) {
		float days;
		if(sscanf(str, "%f", &days) != 1) {
			fprintf(stderr, "Could not parse version: %s\n", str);
			flushAndExit(FDB_EXIT_ERROR);
		}
		return (double)CLIENT_KNOBS->CORE_VERSIONSPERSECOND * 24 * 3600 * -days;
	}

	Version ver;
	if(sscanf(str, "%lld", &ver) != 1) {
		fprintf(stderr, "Could not parse version: %s\n", str);
		flushAndExit(FDB_EXIT_ERROR);
	}
	return ver;
}

#ifdef ALLOC_INSTRUMENTATION
extern uint8_t *g_extra_memory;
#endif

int main(int argc, char* argv[]) {
	platformInit();
	initSignalSafeUnwind();

	int	status = FDB_EXIT_SUCCESS;

	try {
#ifdef ALLOC_INSTRUMENTATION
		g_extra_memory = new uint8_t[1000000];
#endif
		registerCrashHandler();

		// Set default of line buffering standard out and error
		setvbuf(stdout, NULL, _IONBF, 0);
		setvbuf(stderr, NULL, _IONBF, 0);

		enumProgramExe programExe = getProgramType(argv[0]);
		enumBackupType backupType = BACKUP_UNDEFINED;
		enumRestoreType restoreType = RESTORE_UNKNOWN;
		enumDBType dbType = DB_UNDEFINED;

		CSimpleOpt* args = NULL;

		switch (programExe)
		{
		case EXE_AGENT:
			args = new CSimpleOpt(argc, argv, g_rgAgentOptions, SO_O_EXACT);
			break;
		case EXE_DR_AGENT:
			args = new CSimpleOpt(argc, argv, g_rgDBAgentOptions, SO_O_EXACT);
			break;
		case EXE_BACKUP:
			// Display backup help, if no arguments
			if (argc < 2) {
				printBackupUsage(false);
				return FDB_EXIT_ERROR;
			}
			else {
				// Get the backup type
				backupType = getBackupType(argv[1]);

				// Create the appropriate simple opt
				switch (backupType)
				{
				case BACKUP_START:
					args = new CSimpleOpt(argc-1, &argv[1], g_rgBackupStartOptions, SO_O_EXACT);
					break;
				case BACKUP_STATUS:
					args = new CSimpleOpt(argc - 1, &argv[1], g_rgBackupStatusOptions, SO_O_EXACT);
					break;
				case BACKUP_ABORT:
					args = new CSimpleOpt(argc - 1, &argv[1], g_rgBackupAbortOptions, SO_O_EXACT);
					break;
				case BACKUP_WAIT:
					args = new CSimpleOpt(argc - 1, &argv[1], g_rgBackupWaitOptions, SO_O_EXACT);
					break;
				case BACKUP_DISCONTINUE:
					args = new CSimpleOpt(argc - 1, &argv[1], g_rgBackupDiscontinueOptions, SO_O_EXACT);
					break;
				case BACKUP_PAUSE:
					args = new CSimpleOpt(argc - 1, &argv[1], g_rgBackupPauseOptions, SO_O_EXACT);
					break;
				case BACKUP_RESUME:
					args = new CSimpleOpt(argc - 1, &argv[1], g_rgBackupPauseOptions, SO_O_EXACT);
					break;
				case BACKUP_EXPIRE:
					args = new CSimpleOpt(argc - 1, &argv[1], g_rgBackupExpireOptions, SO_O_EXACT);
					break;
				case BACKUP_DELETE:
					args = new CSimpleOpt(argc - 1, &argv[1], g_rgBackupDeleteOptions, SO_O_EXACT);
					break;
				case BACKUP_DESCRIBE:
					args = new CSimpleOpt(argc - 1, &argv[1], g_rgBackupDescribeOptions, SO_O_EXACT);
					break;
				case BACKUP_DUMP:
					args = new CSimpleOpt(argc - 1, &argv[1], g_rgBackupDumpOptions, SO_O_EXACT);
					break;
				case BACKUP_LIST:
					args = new CSimpleOpt(argc - 1, &argv[1], g_rgBackupListOptions, SO_O_EXACT);
					break;
				case BACKUP_MODIFY:
					args = new CSimpleOpt(argc - 1, &argv[1], g_rgBackupModifyOptions, SO_O_EXACT);
					break;
				case BACKUP_UNDEFINED:
				default:
					// Display help, if requested
					if ((strcmp(argv[1], "-h") == 0)		||
						(strcmp(argv[1], "--help") == 0)	)
					{
						printBackupUsage(false);
						return FDB_EXIT_ERROR;
					}
					else {
						fprintf(stderr, "ERROR: Unsupported backup action %s\n", argv[1]);
						printHelpTeaser(argv[0]);
						return FDB_EXIT_ERROR;
					}
					break;
				}
			}
			break;
		case EXE_DB_BACKUP:
			// Display backup help, if no arguments
			if (argc < 2) {
				printDBBackupUsage(false);
				return FDB_EXIT_ERROR;
			}
			else {
				// Get the backup type
				dbType = getDBType(argv[1]);

				// Create the appropriate simple opt
				switch (dbType)
				{
				case DB_START:
					args = new CSimpleOpt(argc-1, &argv[1], g_rgDBStartOptions, SO_O_EXACT);
					break;
				case DB_STATUS:
					args = new CSimpleOpt(argc - 1, &argv[1], g_rgDBStatusOptions, SO_O_EXACT);
					break;
				case DB_SWITCH:
					args = new CSimpleOpt(argc - 1, &argv[1], g_rgDBSwitchOptions, SO_O_EXACT);
					break;
				case DB_ABORT:
					args = new CSimpleOpt(argc - 1, &argv[1], g_rgDBAbortOptions, SO_O_EXACT);
					break;
				case DB_PAUSE:
					args = new CSimpleOpt(argc - 1, &argv[1], g_rgDBPauseOptions, SO_O_EXACT);
					break;
				case DB_RESUME:
					args = new CSimpleOpt(argc - 1, &argv[1], g_rgDBPauseOptions, SO_O_EXACT);
					break;
				case DB_UNDEFINED:
				default:
					// Display help, if requested
					if ((strcmp(argv[1], "-h") == 0)		||
						(strcmp(argv[1], "--help") == 0)	)
					{
						printDBBackupUsage(false);
						return FDB_EXIT_ERROR;
					}
					else {
						fprintf(stderr, "ERROR: Unsupported dr action %s %d\n", argv[1], dbType);
						printHelpTeaser(argv[0]);
						return FDB_EXIT_ERROR;
					}
					break;
				}
			}
			break;
		case EXE_RESTORE:
			if (argc < 2) {
				printRestoreUsage(false);
				return FDB_EXIT_ERROR;
			}
			// Get the restore operation type
			restoreType = getRestoreType(argv[1]);
			if(restoreType == RESTORE_UNKNOWN) {
				// Display help, if requested
				if ((strcmp(argv[1], "-h") == 0)		||
					(strcmp(argv[1], "--help") == 0)	)
				{
					printRestoreUsage(false);
					return FDB_EXIT_ERROR;
				}
				else {
					fprintf(stderr, "ERROR: Unsupported restore command: '%s'\n", argv[1]);
					printHelpTeaser(argv[0]);
					return FDB_EXIT_ERROR;
				}
			}
			args = new CSimpleOpt(argc - 1, argv + 1, g_rgRestoreOptions, SO_O_EXACT);
			break;
		case EXE_UNDEFINED:
		default:
			fprintf(stderr, "FoundationDB " FDB_VT_PACKAGE_NAME " (v" FDB_VT_VERSION ")\n");
			fprintf(stderr, "ERROR: Unable to determine program type based on executable `%s'\n", argv[0]);
			return FDB_EXIT_ERROR;
			break;
		}

		std::string destinationContainer;
		bool describeDeep = false;
		bool describeTimestamps = false;
		int snapshotIntervalSeconds = CLIENT_KNOBS->BACKUP_DEFAULT_SNAPSHOT_INTERVAL_SEC;
		std::string clusterFile;
		std::string sourceClusterFile;
		std::string baseUrl;
		std::string expireDatetime;
		Version expireVersion = invalidVersion;
		std::string expireRestorableAfterDatetime;
		Version expireRestorableAfterVersion = std::numeric_limits<Version>::max();
		std::vector<std::pair<std::string, std::string>> knobs;
		std::string tagName = BackupAgentBase::getDefaultTag().toString();
		bool tagProvided = false;
		std::string restoreContainer;
		std::string addPrefix;
		std::string removePrefix;
		Standalone<VectorRef<KeyRangeRef>> backupKeys;
		int maxErrors = 20;
		Version restoreVersion = invalidVersion;
		std::string restoreTimestamp;
		bool waitForDone = false;
		bool stopWhenDone = true;
		bool forceAction = false;
		bool trace = false;
		bool quietDisplay = false;
		bool dryRun = false;
		std::string traceDir = "";
		std::string traceLogGroup;
		uint64_t traceRollSize = TRACE_DEFAULT_ROLL_SIZE;
		uint64_t traceMaxLogsSize = TRACE_DEFAULT_MAX_LOGS_SIZE;
		ESOError	lastError;
		bool partial = true;
		LocalityData localities;
		uint64_t memLimit = 8LL << 30;
		Optional<uint64_t> ti;
		std::vector<std::string> blobCredentials;
		std::string tlsCertPath, tlsKeyPath, tlsCAPath, tlsPassword, tlsVerifyPeers;
		Version dumpBegin = 0;
		Version dumpEnd = std::numeric_limits<Version>::max();
		std::string restoreClusterFileDest;
		std::string restoreClusterFileOrig;

		BackupModifyOptions modifyOptions;

		if( argc == 1 ) {
			printUsage(programExe, false);
			return FDB_EXIT_ERROR;
		}

	#ifdef _WIN32
		// Windows needs a gentle nudge to format floats correctly
		//_set_output_format(_TWO_DIGIT_EXPONENT);
	#endif

		while (args->Next()) {
			lastError = args->LastError();

			switch (lastError)
			{
			case SO_SUCCESS:
				break;

			case SO_ARG_INVALID_DATA:
				fprintf(stderr, "ERROR: invalid argument to option `%s'\n", args->OptionText());
				printHelpTeaser(argv[0]);
				return FDB_EXIT_ERROR;
				break;

			case SO_ARG_INVALID:
				fprintf(stderr, "ERROR: argument given for option `%s'\n", args->OptionText());
				printHelpTeaser(argv[0]);
				return FDB_EXIT_ERROR;
				break;

			case SO_ARG_MISSING:
				fprintf(stderr, "ERROR: missing argument for option `%s'\n", args->OptionText());
				printHelpTeaser(argv[0]);
				return FDB_EXIT_ERROR;

			case SO_OPT_INVALID:
				fprintf(stderr, "ERROR: unknown option `%s'\n", args->OptionText());
				printHelpTeaser(argv[0]);
				return FDB_EXIT_ERROR;
				break;

			default:
				fprintf(stderr, "ERROR: argument given for option `%s'\n", args->OptionText());
				printHelpTeaser(argv[0]);
				return FDB_EXIT_ERROR;
				break;
			}

			int optId = args->OptionId();
			switch (optId) {
				case OPT_HELP:
					printUsage(programExe, false);
					return FDB_EXIT_SUCCESS;
					break;
				case OPT_DEVHELP:
					printUsage(programExe, true);
					return FDB_EXIT_SUCCESS;
					break;
				case OPT_VERSION:
					printVersion();
					return FDB_EXIT_SUCCESS;
					break;
				case OPT_NOBUFSTDOUT:
					setvbuf(stdout, NULL, _IONBF, 0);
					setvbuf(stderr, NULL, _IONBF, 0);
					break;
				case OPT_BUFSTDOUTERR:
					setvbuf(stdout, NULL, _IOFBF, BUFSIZ);
					setvbuf(stderr, NULL, _IOFBF, BUFSIZ);
					break;
				case OPT_QUIET:
					quietDisplay = true;
					break;
				case OPT_DRYRUN:
					dryRun = true;
					break;
				case OPT_FORCE:
					forceAction = true;
					break;
				case OPT_TRACE:
					trace = true;
					break;
				case OPT_TRACE_DIR:
					trace = true;
					traceDir = args->OptionArg();
					break;
				case OPT_TRACE_FORMAT:
					if (!selectTraceFormatter(args->OptionArg())) {
						fprintf(stderr, "WARNING: Unrecognized trace format `%s'\n", args->OptionArg());
					}
					break;
				case OPT_TRACE_LOG_GROUP:
					traceLogGroup = args->OptionArg();
					break;
				case OPT_LOCALITY: {
					std::string syn = args->OptionSyntax();
					if (!StringRef(syn).startsWith(LiteralStringRef("--locality_"))) {
						fprintf(stderr, "ERROR: unable to parse locality key '%s'\n", syn.c_str());
						return FDB_EXIT_ERROR;
					}
					syn = syn.substr(11);
					std::transform(syn.begin(), syn.end(), syn.begin(), ::tolower);
					localities.set(Standalone<StringRef>(syn), Standalone<StringRef>(std::string(args->OptionArg())));
					break;
					}
				case OPT_EXPIRE_BEFORE_DATETIME:
					expireDatetime = args->OptionArg();
					break;
				case OPT_EXPIRE_RESTORABLE_AFTER_DATETIME:
					expireRestorableAfterDatetime = args->OptionArg();
					break;
				case OPT_EXPIRE_BEFORE_VERSION:
				case OPT_EXPIRE_RESTORABLE_AFTER_VERSION:
				case OPT_EXPIRE_MIN_RESTORABLE_DAYS:
				case OPT_EXPIRE_DELETE_BEFORE_DAYS:
				{
					const char* a = args->OptionArg();
					long long ver = 0;
					if (!sscanf(a, "%lld", &ver)) {
						fprintf(stderr, "ERROR: Could not parse expiration version `%s'\n", a);
						printHelpTeaser(argv[0]);
						return FDB_EXIT_ERROR;
					}

					// Interpret the value as days worth of versions relative to now (negative)
					if(optId == OPT_EXPIRE_MIN_RESTORABLE_DAYS || optId == OPT_EXPIRE_DELETE_BEFORE_DAYS) {
						ver = -ver * 24 * 60 * 60 * CLIENT_KNOBS->CORE_VERSIONSPERSECOND;
					}

					if(optId == OPT_EXPIRE_BEFORE_VERSION || optId == OPT_EXPIRE_DELETE_BEFORE_DAYS)
						expireVersion = ver;
					else
						expireRestorableAfterVersion = ver;
					break;
				}
				case OPT_RESTORE_TIMESTAMP:
					restoreTimestamp = args->OptionArg();
					break;
				case OPT_BASEURL:
					baseUrl = args->OptionArg();
					break;
				case OPT_RESTORE_CLUSTERFILE_DEST:
					restoreClusterFileDest = args->OptionArg();
					break;
				case OPT_RESTORE_CLUSTERFILE_ORIG:
					restoreClusterFileOrig = args->OptionArg();
					break;
				case OPT_CLUSTERFILE:
					clusterFile = args->OptionArg();
					break;
				case OPT_DEST_CLUSTER:
					clusterFile = args->OptionArg();
					break;
				case OPT_SOURCE_CLUSTER:
					sourceClusterFile = args->OptionArg();
					break;
				case OPT_CLEANUP:
					partial = false;
					break;
				case OPT_KNOB: {
					std::string syn = args->OptionSyntax();
					if (!StringRef(syn).startsWith(LiteralStringRef("--knob_"))) {
						fprintf(stderr, "ERROR: unable to parse knob option '%s'\n", syn.c_str());
						return FDB_EXIT_ERROR;
					}
					syn = syn.substr(7);
					knobs.push_back( std::make_pair( syn, args->OptionArg() ) );
					break;
					}
				case OPT_BACKUPKEYS:
					try {
						addKeyRange(args->OptionArg(), backupKeys);
					}
					catch (Error &) {
						printHelpTeaser(argv[0]);
						return FDB_EXIT_ERROR;
					}
					break;
				case OPT_DESTCONTAINER:
					destinationContainer = args->OptionArg();
					// If the url starts with '/' then prepend "file://" for backwards compatibility
					if(StringRef(destinationContainer).startsWith(LiteralStringRef("/")))
						destinationContainer = std::string("file://") + destinationContainer;
					modifyOptions.destURL = destinationContainer;
					break;
				case OPT_SNAPSHOTINTERVAL:
				case OPT_MOD_ACTIVE_INTERVAL:
				{
					const char* a = args->OptionArg();
					int seconds;
					if (!sscanf(a, "%d", &seconds)) {
						fprintf(stderr, "ERROR: Could not parse snapshot interval `%s'\n", a);
						printHelpTeaser(argv[0]);
						return FDB_EXIT_ERROR;
					}
					if(optId == OPT_SNAPSHOTINTERVAL) {
						snapshotIntervalSeconds = seconds;
						modifyOptions.snapshotIntervalSeconds = seconds;
					}
					else if(optId == OPT_MOD_ACTIVE_INTERVAL) {
						modifyOptions.activeSnapshotIntervalSeconds = seconds;
					}
					break;
				}
				case OPT_MOD_VERIFY_UID:
					modifyOptions.verifyUID = args->OptionArg();
					break;
				case OPT_WAITFORDONE:
					waitForDone = true;
					break;
				case OPT_NOSTOPWHENDONE:
					stopWhenDone = false;
					break;
				case OPT_RESTORECONTAINER:
					restoreContainer = args->OptionArg();
					// If the url starts with '/' then prepend "file://" for backwards compatibility
					if(StringRef(restoreContainer).startsWith(LiteralStringRef("/")))
						restoreContainer = std::string("file://") + restoreContainer;
					break;
				case OPT_DESCRIBE_DEEP:
					describeDeep = true;
					break;
				case OPT_DESCRIBE_TIMESTAMPS:
					describeTimestamps = true;
					break;
				case OPT_PREFIX_ADD:
					addPrefix = args->OptionArg();
					break;
				case OPT_PREFIX_REMOVE:
					removePrefix = args->OptionArg();
					break;
				case OPT_ERRORLIMIT: {
					const char* a = args->OptionArg();
					if (!sscanf(a, "%d", &maxErrors)) {
						fprintf(stderr, "ERROR: Could not parse max number of errors `%s'\n", a);
						printHelpTeaser(argv[0]);
						return FDB_EXIT_ERROR;
					}
					break;
				}
				case OPT_RESTORE_VERSION: {
					const char* a = args->OptionArg();
					long long ver = 0;
					if (!sscanf(a, "%lld", &ver)) {
						fprintf(stderr, "ERROR: Could not parse database version `%s'\n", a);
						printHelpTeaser(argv[0]);
						return FDB_EXIT_ERROR;
					}
					restoreVersion = ver;
					break;
				}
	#ifdef _WIN32
				case OPT_PARENTPID: {
					auto pid_str = args->OptionArg();
					int parent_pid = atoi(pid_str);
					auto pHandle = OpenProcess( SYNCHRONIZE, FALSE, parent_pid );
					if( !pHandle ) {
						TraceEvent("ParentProcessOpenError").GetLastError();
						fprintf(stderr, "Could not open parent process at pid %d (error %d)", parent_pid, GetLastError());
						throw platform_error();
					}
					startThread(&parentWatcher, pHandle);
					break;
				}
	#endif
				case OPT_TAGNAME:
					tagName = args->OptionArg();
					tagProvided = true;
					break;
				case OPT_CRASHONERROR:
					g_crashOnError = true;
					break;
				case OPT_MEMLIMIT:
					ti = parse_with_suffix(args->OptionArg(), "MiB");
					if (!ti.present()) {
						fprintf(stderr, "ERROR: Could not parse memory limit from `%s'\n", args->OptionArg());
						printHelpTeaser(argv[0]);
						flushAndExit(FDB_EXIT_ERROR);
					}
					memLimit = ti.get();
					break;
				case OPT_BLOB_CREDENTIALS:
					blobCredentials.push_back(args->OptionArg());
					break;
#ifndef TLS_DISABLED
				case TLSOptions::OPT_TLS_PLUGIN:
					args->OptionArg();
					break;
				case TLSOptions::OPT_TLS_CERTIFICATES:
					tlsCertPath = args->OptionArg();
					break;
				case TLSOptions::OPT_TLS_PASSWORD:
					tlsPassword = args->OptionArg();
					break;
				case TLSOptions::OPT_TLS_CA_FILE:
					tlsCAPath = args->OptionArg();
					break;
				case TLSOptions::OPT_TLS_KEY:
					tlsKeyPath = args->OptionArg();
					break;
				case TLSOptions::OPT_TLS_VERIFY_PEERS:
					tlsVerifyPeers = args->OptionArg();
					break;
#endif
				case OPT_DUMP_BEGIN:
					dumpBegin = parseVersion(args->OptionArg());
					break;
				case OPT_DUMP_END:
					dumpEnd = parseVersion(args->OptionArg());
					break;
			}
		}

		// Process the extra arguments
		for (int argLoop = 0; argLoop < args->FileCount(); argLoop++)
		{
			switch (programExe)
			{
			case EXE_AGENT:
				fprintf(stderr, "ERROR: Backup Agent does not support argument value `%s'\n", args->File(argLoop));
				printHelpTeaser(argv[0]);
				return FDB_EXIT_ERROR;
				break;

				// Add the backup key range
			case EXE_BACKUP:
				// Error, if the keys option was not specified
				if (backupKeys.size() == 0) {
					fprintf(stderr, "ERROR: Unknown backup option value `%s'\n", args->File(argLoop));
					printHelpTeaser(argv[0]);
					return FDB_EXIT_ERROR;
				}
				// Otherwise, assume the item is a key range
				else {
					try {
						addKeyRange(args->File(argLoop), backupKeys);
					}
					catch (Error& e) {
						printHelpTeaser(argv[0]);
						return FDB_EXIT_ERROR;
					}
				}
				break;

			case EXE_RESTORE:
				fprintf(stderr, "ERROR: FDB Restore does not support argument value `%s'\n", args->File(argLoop));
				printHelpTeaser(argv[0]);
				return FDB_EXIT_ERROR;
				break;

			case EXE_DR_AGENT:
				fprintf(stderr, "ERROR: DR Agent does not support argument value `%s'\n", args->File(argLoop));
				printHelpTeaser(argv[0]);
				return FDB_EXIT_ERROR;
				break;

			case EXE_DB_BACKUP:
				// Error, if the keys option was not specified
				if (backupKeys.size() == 0) {
					fprintf(stderr, "ERROR: Unknown DR option value `%s'\n", args->File(argLoop));
					printHelpTeaser(argv[0]);
					return FDB_EXIT_ERROR;
				}
				// Otherwise, assume the item is a key range
				else {
					try {
						addKeyRange(args->File(argLoop), backupKeys);
					}
					catch (Error& e) {
						printHelpTeaser(argv[0]);
						return FDB_EXIT_ERROR;
					}
				}
				break;

			case EXE_UNDEFINED:
			default:
				return FDB_EXIT_ERROR;
			}
		}

		// Delete the simple option object, if defined
		if (args)
		{
			delete args;
			args = NULL;
		}

		std::string commandLine;
		for(int a=0; a<argc; a++) {
			if (a) commandLine += ' ';
			commandLine += argv[a];
		}

		delete FLOW_KNOBS;
		FlowKnobs* flowKnobs = new FlowKnobs(true);
		FLOW_KNOBS = flowKnobs;

		delete CLIENT_KNOBS;
		ClientKnobs* clientKnobs = new ClientKnobs(true);
		CLIENT_KNOBS = clientKnobs;

		for(auto k=knobs.begin(); k!=knobs.end(); ++k) {
			try {
				if (!flowKnobs->setKnob( k->first, k->second ) &&
					!clientKnobs->setKnob( k->first, k->second ))
				{
					fprintf(stderr, "Unrecognized knob option '%s'\n", k->first.c_str());
					return FDB_EXIT_ERROR;
				}
			} catch (Error& e) {
				if (e.code() == error_code_invalid_option_value) {
					fprintf(stderr, "Invalid value '%s' for option '%s'\n", k->second.c_str(), k->first.c_str());
					return FDB_EXIT_ERROR;
				}
				throw;
			}
		}

		if (trace) {
			if(!traceLogGroup.empty())
				setNetworkOption(FDBNetworkOptions::TRACE_LOG_GROUP, StringRef(traceLogGroup));

			if (traceDir.empty())
				setNetworkOption(FDBNetworkOptions::TRACE_ENABLE);
			else
				setNetworkOption(FDBNetworkOptions::TRACE_ENABLE, StringRef(traceDir));

			setNetworkOption(FDBNetworkOptions::ENABLE_SLOW_TASK_PROFILING);
		}
		setNetworkOption(FDBNetworkOptions::DISABLE_CLIENT_STATISTICS_LOGGING);

		// deferred TLS options
		if (tlsCertPath.size()) {
			try {
				setNetworkOption(FDBNetworkOptions::TLS_CERT_PATH, tlsCertPath);
			}
			catch (Error& e) {
				fprintf(stderr, "ERROR: cannot set TLS certificate path to `%s' (%s)\n", tlsCertPath.c_str(), e.what());
				return 1;
			}
		}

		if (tlsCAPath.size()) {
			try {
				setNetworkOption(FDBNetworkOptions::TLS_CA_PATH, tlsCAPath);
			}
			catch (Error& e) {
				fprintf(stderr, "ERROR: cannot set TLS CA path to `%s' (%s)\n", tlsCAPath.c_str(), e.what());
				return 1;
			}
		}
		if (tlsKeyPath.size()) {
			try {
				if (tlsPassword.size())
					setNetworkOption(FDBNetworkOptions::TLS_PASSWORD, tlsPassword);

				setNetworkOption(FDBNetworkOptions::TLS_KEY_PATH, tlsKeyPath);
			}
			catch (Error& e) {
				fprintf(stderr, "ERROR: cannot set TLS key path to `%s' (%s)\n", tlsKeyPath.c_str(), e.what());
				return 1;
			}
		}
		if (tlsVerifyPeers.size()) {
			try {
				setNetworkOption(FDBNetworkOptions::TLS_VERIFY_PEERS, tlsVerifyPeers);
			}
			catch (Error& e) {
				fprintf(stderr, "ERROR: cannot set TLS peer verification to `%s' (%s)\n", tlsVerifyPeers.c_str(), e.what());
				return 1;
			}
		}

		Error::init();
		std::set_new_handler( &platform::outOfMemory );
		setMemoryQuota( memLimit );

		int total = 0;
		for(auto i = Error::errorCounts().begin(); i != Error::errorCounts().end(); ++i)
			total += i->second;
		if (total)
			printf("%d errors:\n", total);
		for(auto i = Error::errorCounts().begin(); i != Error::errorCounts().end(); ++i)
			if (i->second > 0)
				printf("  %d: %d %s\n", i->second, i->first, Error::fromCode(i->first).what());


		Reference<ClusterConnectionFile> ccf;
		Database db;
		Reference<ClusterConnectionFile> sourceCcf;
		Database sourceDb;
		FileBackupAgent ba;
		Key tag;
		Future<Optional<Void>> f;
		Future<Optional<int>> fstatus;
		Reference<IBackupContainer> c;

		try {
			setupNetwork(0, true);
		}
		catch (Error& e) {
			fprintf(stderr, "ERROR: %s\n", e.what());
			return FDB_EXIT_ERROR;
		}

		TraceEvent("ProgramStart")
			.detail("SourceVersion", getHGVersion())
			.detail("Version", FDB_VT_VERSION )
			.detail("PackageName", FDB_VT_PACKAGE_NAME)
			.detailf("ActualTime", "%lld", DEBUG_DETERMINISM ? 0 : time(NULL))
			.detail("CommandLine", commandLine)
			.detail("MemoryLimit", memLimit)
			.trackLatest("ProgramStart");

		// Ordinarily, this is done when the network is run. However, network thread should be set before TraceEvents are logged. This thread will eventually run the network, so call it now.
		TraceEvent::setNetworkThread();

		// Add blob credentials files from the environment to the list collected from the command line.
		const char *blobCredsFromENV = getenv("FDB_BLOB_CREDENTIALS");
		if(blobCredsFromENV != nullptr) {
			StringRef t((uint8_t*)blobCredsFromENV, strlen(blobCredsFromENV));
			do {
				StringRef file = t.eat(":");
				if(file.size() != 0)
				blobCredentials.push_back(file.toString());
			} while(t.size() != 0);
		}

		// Update the global blob credential files list
		std::vector<std::string> *pFiles = (std::vector<std::string> *)g_network->global(INetwork::enBlobCredentialFiles);
		if(pFiles != nullptr) {
			for(auto &f : blobCredentials) {
				pFiles->push_back(f);
			}
		}

		// Opens a trace file if trace is set (and if a trace file isn't already open)
		// For most modes, initCluster() will open a trace file, but some fdbbackup operations do not require
		// a cluster so they should use this instead.
		auto initTraceFile = [&]() {
			if(trace)
				openTraceFile(NetworkAddress(), traceRollSize, traceMaxLogsSize, traceDir, "trace", traceLogGroup);
		};

		auto initCluster = [&](bool quiet = false) {
			auto resolvedClusterFile = ClusterConnectionFile::lookupClusterFileName(clusterFile);
			try {
				ccf = Reference<ClusterConnectionFile>(new ClusterConnectionFile(resolvedClusterFile.first));
			}
			catch (Error& e) {
				if(!quiet)
					fprintf(stderr, "%s\n", ClusterConnectionFile::getErrorString(resolvedClusterFile, e).c_str());
				return false;
			}

			try {
				db = Database::createDatabase(ccf, -1, localities);
			}
			catch (Error& e) {
				fprintf(stderr, "ERROR: %s\n", e.what());
				fprintf(stderr, "ERROR: Unable to connect to cluster from `%s'\n", ccf->getFilename().c_str());
				return false;
			}

			return true;
		};

		if(sourceClusterFile.size()) {
			auto resolvedSourceClusterFile = ClusterConnectionFile::lookupClusterFileName(sourceClusterFile);
			try {
				sourceCcf = Reference<ClusterConnectionFile>(new ClusterConnectionFile(resolvedSourceClusterFile.first));
			}
			catch (Error& e) {
				fprintf(stderr, "%s\n", ClusterConnectionFile::getErrorString(resolvedSourceClusterFile, e).c_str());
				return FDB_EXIT_ERROR;
			}

			try {
				sourceDb = Database::createDatabase(sourceCcf, -1, localities);
			}
			catch (Error& e) {
				fprintf(stderr, "ERROR: %s\n", e.what());
				fprintf(stderr, "ERROR: Unable to connect to cluster from `%s'\n", sourceCcf->getFilename().c_str());
				return FDB_EXIT_ERROR;
			}
		}

		switch (programExe)
		{
		case EXE_AGENT:
			if(!initCluster())
				return FDB_EXIT_ERROR;
			f = stopAfter(runAgent(db));
			break;
		case EXE_BACKUP:
			switch (backupType)
			{
			case BACKUP_START:
			{
				if(!initCluster())
					return FDB_EXIT_ERROR;
				// Test out the backup url to make sure it parses.  Doesn't test to make sure it's actually writeable.
				openBackupContainer(argv[0], destinationContainer);
				f = stopAfter( submitBackup(db, destinationContainer, snapshotIntervalSeconds, backupKeys, tagName, dryRun, waitForDone, stopWhenDone) );
				break;
			}

			case BACKUP_MODIFY:
			{
				if(!initCluster())
					return FDB_EXIT_ERROR;

				f = stopAfter( modifyBackup(db, tagName, modifyOptions) );
				break;
			}

			case BACKUP_STATUS:
				if(!initCluster())
					return FDB_EXIT_ERROR;
				f = stopAfter( statusBackup(db, tagName, true) );
				break;

			case BACKUP_ABORT:
				if(!initCluster())
					return FDB_EXIT_ERROR;
				f = stopAfter( abortBackup(db, tagName) );
				break;

			case BACKUP_WAIT:
				if(!initCluster())
					return FDB_EXIT_ERROR;
				f = stopAfter( waitBackup(db, tagName, stopWhenDone) );
				break;

			case BACKUP_DISCONTINUE:
				if(!initCluster())
					return FDB_EXIT_ERROR;
				f = stopAfter( discontinueBackup(db, tagName, waitForDone) );
				break;

			case BACKUP_PAUSE:
				if(!initCluster())
					return FDB_EXIT_ERROR;
				f = stopAfter( changeBackupResumed(db, true) );
				break;

			case BACKUP_RESUME:
				if(!initCluster())
					return FDB_EXIT_ERROR;
				f = stopAfter( changeBackupResumed(db, false) );
				break;

			case BACKUP_EXPIRE:
				initTraceFile();
				// Must have a usable cluster if either expire DateTime options were used
				if(!expireDatetime.empty() || !expireRestorableAfterDatetime.empty()) {
					if(!initCluster())
						return FDB_EXIT_ERROR;
				}
				f = stopAfter( expireBackupData(argv[0], destinationContainer, expireVersion, expireDatetime, db, forceAction, expireRestorableAfterVersion, expireRestorableAfterDatetime) );
				break;

			case BACKUP_DELETE:
				initTraceFile();
				f = stopAfter( deleteBackupContainer(argv[0], destinationContainer) );
				break;

			case BACKUP_DESCRIBE:
				initTraceFile();
				// If timestamp lookups are desired, require a cluster file
				if(describeTimestamps && !initCluster())
					return FDB_EXIT_ERROR;

				// Only pass database optionDatabase Describe will lookup version timestamps if a cluster file was given, but quietly skip them if not.
				f = stopAfter( describeBackup(argv[0], destinationContainer, describeDeep, describeTimestamps ? Optional<Database>(db) : Optional<Database>()) );
				break;

			case BACKUP_LIST:
				initTraceFile();
				f = stopAfter( listBackup(baseUrl) );
				break;

			case BACKUP_DUMP:
				initTraceFile();
				f = stopAfter( dumpBackupData(argv[0], destinationContainer, dumpBegin, dumpEnd) );
				break;

			case BACKUP_UNDEFINED:
			default:
				fprintf(stderr, "ERROR: Unsupported backup action %s\n", argv[1]);
				printHelpTeaser(argv[0]);
				return FDB_EXIT_ERROR;
				break;
			}

			break;
		case EXE_RESTORE:
			if(dryRun) {
				initTraceFile();
			}
			else if(restoreType != RESTORE_START && !initCluster()) {
				return FDB_EXIT_ERROR;
			}

			switch(restoreType) {
				case RESTORE_START:
					f = stopAfter( runRestore(restoreClusterFileDest, restoreClusterFileOrig, tagName, restoreContainer, backupKeys, restoreVersion, restoreTimestamp, !dryRun, !quietDisplay, waitForDone, addPrefix, removePrefix) );
					break;
				case RESTORE_WAIT:
					f = stopAfter( success(ba.waitRestore(db, KeyRef(tagName), true)) );
					break;
				case RESTORE_ABORT:
					f = stopAfter( map(ba.abortRestore(db, KeyRef(tagName)), [tagName](FileBackupAgent::ERestoreState s) -> Void {
						printf("Tag: %s  State: %s\n", tagName.c_str(), FileBackupAgent::restoreStateText(s).toString().c_str());
						return Void();
					}) );
					break;
				case RESTORE_STATUS:
					// If no tag is specifically provided then print all tag status, don't just use "default"
					if(tagProvided)
						tag = tagName;
					f = stopAfter( map(ba.restoreStatus(db, KeyRef(tag)), [](std::string s) -> Void {
						printf("%s\n", s.c_str());
						return Void();
					}) );
					break;
				default:
					throw restore_error();
			}
			break;
		case EXE_DR_AGENT:
			if(!initCluster())
				return FDB_EXIT_ERROR;
			f = stopAfter( runDBAgent(sourceDb, db) );
			break;
		case EXE_DB_BACKUP:
			if(!initCluster())
				return FDB_EXIT_ERROR;
			switch (dbType)
			{
			case DB_START:
				f = stopAfter( submitDBBackup(sourceDb, db, backupKeys, tagName) );
				break;
			case DB_STATUS:
				f = stopAfter( statusDBBackup(sourceDb, db, tagName, maxErrors) );
				break;
			case DB_SWITCH:
				f = stopAfter( switchDBBackup(sourceDb, db, backupKeys, tagName, forceAction) );
				break;
			case DB_ABORT:
				f = stopAfter( abortDBBackup(sourceDb, db, tagName, partial) );
				break;
			case DB_PAUSE:
				f = stopAfter( changeDBBackupResumed(sourceDb, db, true) );
				break;
			case DB_RESUME:
				f = stopAfter( changeDBBackupResumed(sourceDb, db, false) );
				break;
			case DB_UNDEFINED:
			default:
				fprintf(stderr, "ERROR: Unsupported DR action %s\n", argv[1]);
				printHelpTeaser(argv[0]);
				return FDB_EXIT_ERROR;
				break;
			}
			break;
		case EXE_UNDEFINED:
		default:
			return FDB_EXIT_ERROR;
		}

		runNetwork();

		if(f.isValid() && f.isReady() && !f.isError() && !f.get().present()) {
			status = FDB_EXIT_ERROR;
		}

		if(fstatus.isValid() && fstatus.isReady() && !fstatus.isError() && fstatus.get().present()) {
			status = fstatus.get().get();
		}

		#ifdef ALLOC_INSTRUMENTATION
		{
			cout << "Page Counts: "
				<< FastAllocator<16>::pageCount << " "
				<< FastAllocator<32>::pageCount << " "
				<< FastAllocator<64>::pageCount << " "
				<< FastAllocator<128>::pageCount << " "
				<< FastAllocator<256>::pageCount << " "
				<< FastAllocator<512>::pageCount << " "
				<< FastAllocator<1024>::pageCount << " "
				<< FastAllocator<2048>::pageCount << " "
				<< FastAllocator<4096>::pageCount << " "
				<< FastAllocator<8192>::pageCount << endl;

			vector< std::pair<std::string, const char*> > typeNames;
			for( auto i = allocInstr.begin(); i != allocInstr.end(); ++i ) {
				std::string s;

#ifdef __linux__
				char *demangled = abi::__cxa_demangle(i->first, NULL, NULL, NULL);
				if (demangled) {
					s = demangled;
					if (StringRef(s).startsWith(LiteralStringRef("(anonymous namespace)::")))
						s = s.substr(LiteralStringRef("(anonymous namespace)::").size());
					free(demangled);
				} else
					s = i->first;
#else
				s = i->first;
				if (StringRef(s).startsWith(LiteralStringRef("class `anonymous namespace'::")))
					s = s.substr(LiteralStringRef("class `anonymous namespace'::").size());
				else if (StringRef(s).startsWith(LiteralStringRef("class ")))
					s = s.substr(LiteralStringRef("class ").size());
				else if (StringRef(s).startsWith(LiteralStringRef("struct ")))
					s = s.substr(LiteralStringRef("struct ").size());
#endif

				typeNames.push_back( std::make_pair(s, i->first) );
			}
			std::sort(typeNames.begin(), typeNames.end());
			for(int i=0; i<typeNames.size(); i++) {
				const char* n = typeNames[i].second;
				auto& f = allocInstr[n];
				printf("%+d\t%+d\t%d\t%d\t%s\n", f.allocCount, -f.deallocCount, f.allocCount-f.deallocCount, f.maxAllocated, typeNames[i].first.c_str());
			}

			// We're about to exit and clean up data structures, this will wreak havoc on allocation recording
			memSample_entered = true;
		}
		#endif
	} catch (Error& e) {
		TraceEvent(SevError, "MainError").error(e);
		status = FDB_EXIT_MAIN_ERROR;
	} catch (std::exception& e) {
		TraceEvent(SevError, "MainError").error(unknown_error()).detail("RootException", e.what());
		status = FDB_EXIT_MAIN_EXCEPTION;
	}

	flushAndExit(status);
}<|MERGE_RESOLUTION|>--- conflicted
+++ resolved
@@ -1941,17 +1941,6 @@
 		printHelpTeaser(name);
 		throw;
 	}
-<<<<<<< HEAD
-=======
-
-	return c;
-}
-
-ACTOR Future<Void> runRestore(Database db, std::string tagName, std::string container, Standalone<VectorRef<KeyRangeRef>> ranges, Version targetVersion, bool performRestore, bool verbose, bool waitForDone, std::string addPrefix, std::string removePrefix) {
-	try
-	{
-		state FileBackupAgent backupAgent;
->>>>>>> f2d582ff
 
 	return c;
 }
@@ -2233,7 +2222,7 @@
 	if(options.destURL.present()) {
 		bc = openBackupContainer(exeBackup.toString().c_str(), options.destURL.get());
 		try {
-			Void _ = wait(timeoutError(bc->create(), 30));
+			wait(timeoutError(bc->create(), 30));
 		} catch(Error &e) {
 			if(e.code() == error_code_actor_cancelled)
 				throw;
@@ -2285,11 +2274,11 @@
 				config.backupContainer().set(tr, bc);
 			}
 
-			Void _ = wait(tr->commit());
+			wait(tr->commit());
 			break;
 		}
 		catch (Error& e) {
-			Void _ = wait(tr->onError(e));
+			wait(tr->onError(e));
 		}
 	}
 
