--- conflicted
+++ resolved
@@ -663,7 +663,6 @@
 	}
 }
 
-<<<<<<< HEAD
 // copy to standalones for krm
 ACTOR Future<Void> setBlobRange(Database db, Key startKey, Key endKey, Value value) {
 	state Reference<ReadYourWritesTransaction> tr = makeReference<ReadYourWritesTransaction>(db);
@@ -691,332 +690,6 @@
 	}
 }
 
-ACTOR Future<bool> configure(Database db,
-                             std::vector<StringRef> tokens,
-                             Reference<ClusterConnectionFile> ccf,
-                             LineNoise* linenoise,
-                             Future<Void> warn) {
-	state ConfigurationResult result;
-	state int startToken = 1;
-	state bool force = false;
-	if (tokens.size() < 2)
-		result = ConfigurationResult::NO_OPTIONS_PROVIDED;
-	else {
-		if (tokens[startToken] == LiteralStringRef("FORCE")) {
-			force = true;
-			startToken = 2;
-		}
-
-		state Optional<ConfigureAutoResult> conf;
-		if (tokens[startToken] == LiteralStringRef("auto")) {
-			StatusObject s = wait(makeInterruptable(StatusClient::statusFetcher(db)));
-			if (warn.isValid())
-				warn.cancel();
-
-			conf = parseConfig(s);
-
-			if (!conf.get().isValid()) {
-				printf("Unable to provide advice for the current configuration.\n");
-				return true;
-			}
-
-			bool noChanges = conf.get().old_replication == conf.get().auto_replication &&
-			                 conf.get().old_logs == conf.get().auto_logs &&
-			                 conf.get().old_commit_proxies == conf.get().auto_commit_proxies &&
-			                 conf.get().old_grv_proxies == conf.get().auto_grv_proxies &&
-			                 conf.get().old_resolvers == conf.get().auto_resolvers &&
-			                 conf.get().old_processes_with_transaction == conf.get().auto_processes_with_transaction &&
-			                 conf.get().old_machines_with_transaction == conf.get().auto_machines_with_transaction;
-
-			bool noDesiredChanges = noChanges && conf.get().old_logs == conf.get().desired_logs &&
-			                        conf.get().old_commit_proxies == conf.get().desired_commit_proxies &&
-			                        conf.get().old_grv_proxies == conf.get().desired_grv_proxies &&
-			                        conf.get().old_resolvers == conf.get().desired_resolvers;
-
-			std::string outputString;
-
-			outputString += "\nYour cluster has:\n\n";
-			outputString += format("  processes %d\n", conf.get().processes);
-			outputString += format("  machines  %d\n", conf.get().machines);
-
-			if (noDesiredChanges)
-				outputString += "\nConfigure recommends keeping your current configuration:\n\n";
-			else if (noChanges)
-				outputString +=
-				    "\nConfigure cannot modify the configuration because some parameters have been set manually:\n\n";
-			else
-				outputString += "\nConfigure recommends the following changes:\n\n";
-			outputString += " ------------------------------------------------------------------- \n";
-			outputString += "| parameter                   | old              | new              |\n";
-			outputString += " ------------------------------------------------------------------- \n";
-			outputString += format("| replication                 | %16s | %16s |\n",
-			                       conf.get().old_replication.c_str(),
-			                       conf.get().auto_replication.c_str());
-			outputString +=
-			    format("| logs                        | %16d | %16d |", conf.get().old_logs, conf.get().auto_logs);
-			outputString += conf.get().auto_logs != conf.get().desired_logs
-			                    ? format(" (manually set; would be %d)\n", conf.get().desired_logs)
-			                    : "\n";
-			outputString += format("| commit_proxies              | %16d | %16d |",
-			                       conf.get().old_commit_proxies,
-			                       conf.get().auto_commit_proxies);
-			outputString += conf.get().auto_commit_proxies != conf.get().desired_commit_proxies
-			                    ? format(" (manually set; would be %d)\n", conf.get().desired_commit_proxies)
-			                    : "\n";
-			outputString += format("| grv_proxies                 | %16d | %16d |",
-			                       conf.get().old_grv_proxies,
-			                       conf.get().auto_grv_proxies);
-			outputString += conf.get().auto_grv_proxies != conf.get().desired_grv_proxies
-			                    ? format(" (manually set; would be %d)\n", conf.get().desired_grv_proxies)
-			                    : "\n";
-			outputString += format(
-			    "| resolvers                   | %16d | %16d |", conf.get().old_resolvers, conf.get().auto_resolvers);
-			outputString += conf.get().auto_resolvers != conf.get().desired_resolvers
-			                    ? format(" (manually set; would be %d)\n", conf.get().desired_resolvers)
-			                    : "\n";
-			outputString += format("| transaction-class processes | %16d | %16d |\n",
-			                       conf.get().old_processes_with_transaction,
-			                       conf.get().auto_processes_with_transaction);
-			outputString += format("| transaction-class machines  | %16d | %16d |\n",
-			                       conf.get().old_machines_with_transaction,
-			                       conf.get().auto_machines_with_transaction);
-			outputString += " ------------------------------------------------------------------- \n\n";
-
-			std::printf("%s", outputString.c_str());
-
-			if (noChanges)
-				return false;
-
-			// TODO: disable completion
-			Optional<std::string> line = wait(linenoise->read("Would you like to make these changes? [y/n]> "));
-
-			if (!line.present() || (line.get() != "y" && line.get() != "Y")) {
-				return false;
-			}
-		}
-
-		ConfigurationResult r = wait(makeInterruptable(
-		    changeConfig(db, std::vector<StringRef>(tokens.begin() + startToken, tokens.end()), conf, force)));
-		result = r;
-	}
-
-	// Real errors get thrown from makeInterruptable and printed by the catch block in cli(), but
-	// there are various results specific to changeConfig() that we need to report:
-	bool ret;
-	switch (result) {
-	case ConfigurationResult::NO_OPTIONS_PROVIDED:
-	case ConfigurationResult::CONFLICTING_OPTIONS:
-	case ConfigurationResult::UNKNOWN_OPTION:
-	case ConfigurationResult::INCOMPLETE_CONFIGURATION:
-		printUsage(LiteralStringRef("configure"));
-		ret = true;
-		break;
-	case ConfigurationResult::INVALID_CONFIGURATION:
-		fprintf(stderr, "ERROR: These changes would make the configuration invalid\n");
-		ret = true;
-		break;
-	case ConfigurationResult::DATABASE_ALREADY_CREATED:
-		fprintf(stderr, "ERROR: Database already exists! To change configuration, don't say `new'\n");
-		ret = true;
-		break;
-	case ConfigurationResult::DATABASE_CREATED:
-		printf("Database created\n");
-		ret = false;
-		break;
-	case ConfigurationResult::DATABASE_UNAVAILABLE:
-		fprintf(stderr, "ERROR: The database is unavailable\n");
-		fprintf(stderr, "Type `configure FORCE <TOKEN...>' to configure without this check\n");
-		ret = true;
-		break;
-	case ConfigurationResult::STORAGE_IN_UNKNOWN_DCID:
-		fprintf(stderr, "ERROR: All storage servers must be in one of the known regions\n");
-		fprintf(stderr, "Type `configure FORCE <TOKEN...>' to configure without this check\n");
-		ret = true;
-		break;
-	case ConfigurationResult::REGION_NOT_FULLY_REPLICATED:
-		fprintf(stderr,
-		        "ERROR: When usable_regions > 1, all regions with priority >= 0 must be fully replicated "
-		        "before changing the configuration\n");
-		fprintf(stderr, "Type `configure FORCE <TOKEN...>' to configure without this check\n");
-		ret = true;
-		break;
-	case ConfigurationResult::MULTIPLE_ACTIVE_REGIONS:
-		fprintf(stderr, "ERROR: When changing usable_regions, only one region can have priority >= 0\n");
-		fprintf(stderr, "Type `configure FORCE <TOKEN...>' to configure without this check\n");
-		ret = true;
-		break;
-	case ConfigurationResult::REGIONS_CHANGED:
-		fprintf(stderr,
-		        "ERROR: The region configuration cannot be changed while simultaneously changing usable_regions\n");
-		fprintf(stderr, "Type `configure FORCE <TOKEN...>' to configure without this check\n");
-		ret = true;
-		break;
-	case ConfigurationResult::NOT_ENOUGH_WORKERS:
-		fprintf(stderr, "ERROR: Not enough processes exist to support the specified configuration\n");
-		fprintf(stderr, "Type `configure FORCE <TOKEN...>' to configure without this check\n");
-		ret = true;
-		break;
-	case ConfigurationResult::REGION_REPLICATION_MISMATCH:
-		fprintf(stderr, "ERROR: `three_datacenter' replication is incompatible with region configuration\n");
-		fprintf(stderr, "Type `configure FORCE <TOKEN...>' to configure without this check\n");
-		ret = true;
-		break;
-	case ConfigurationResult::DCID_MISSING:
-		fprintf(stderr, "ERROR: `No storage servers in one of the specified regions\n");
-		fprintf(stderr, "Type `configure FORCE <TOKEN...>' to configure without this check\n");
-		ret = true;
-		break;
-	case ConfigurationResult::SUCCESS:
-		printf("Configuration changed\n");
-		ret = false;
-		break;
-	case ConfigurationResult::LOCKED_NOT_NEW:
-		fprintf(stderr, "ERROR: `only new databases can be configured as locked`\n");
-		ret = true;
-		break;
-	default:
-		ASSERT(false);
-		ret = true;
-	};
-	return ret;
-}
-
-ACTOR Future<bool> fileConfigure(Database db, std::string filePath, bool isNewDatabase, bool force) {
-	std::string contents(readFileBytes(filePath, 100000));
-	json_spirit::mValue config;
-	if (!json_spirit::read_string(contents, config)) {
-		fprintf(stderr, "ERROR: Invalid JSON\n");
-		return true;
-	}
-	if (config.type() != json_spirit::obj_type) {
-		fprintf(stderr, "ERROR: Configuration file must contain a JSON object\n");
-		return true;
-	}
-	StatusObject configJSON = config.get_obj();
-
-	json_spirit::mValue schema;
-	if (!json_spirit::read_string(JSONSchemas::clusterConfigurationSchema.toString(), schema)) {
-		ASSERT(false);
-	}
-
-	std::string errorStr;
-	if (!schemaMatch(schema.get_obj(), configJSON, errorStr)) {
-		printf("%s", errorStr.c_str());
-		return true;
-	}
-
-	std::string configString;
-	if (isNewDatabase) {
-		configString = "new";
-	}
-
-	for (const auto& [name, value] : configJSON) {
-		if (!configString.empty()) {
-			configString += " ";
-		}
-		if (value.type() == json_spirit::int_type) {
-			configString += name + ":=" + format("%d", value.get_int());
-		} else if (value.type() == json_spirit::str_type) {
-			configString += value.get_str();
-		} else if (value.type() == json_spirit::array_type) {
-			configString +=
-			    name + "=" +
-			    json_spirit::write_string(json_spirit::mValue(value.get_array()), json_spirit::Output_options::none);
-		} else {
-			printUsage(LiteralStringRef("fileconfigure"));
-			return true;
-		}
-	}
-	ConfigurationResult result = wait(makeInterruptable(changeConfig(db, configString, force)));
-	// Real errors get thrown from makeInterruptable and printed by the catch block in cli(), but
-	// there are various results specific to changeConfig() that we need to report:
-	bool ret;
-	switch (result) {
-	case ConfigurationResult::NO_OPTIONS_PROVIDED:
-		fprintf(stderr, "ERROR: No options provided\n");
-		ret = true;
-		break;
-	case ConfigurationResult::CONFLICTING_OPTIONS:
-		fprintf(stderr, "ERROR: Conflicting options\n");
-		ret = true;
-		break;
-	case ConfigurationResult::UNKNOWN_OPTION:
-		fprintf(stderr, "ERROR: Unknown option\n"); // This should not be possible because of schema match
-		ret = true;
-		break;
-	case ConfigurationResult::INCOMPLETE_CONFIGURATION:
-		fprintf(stderr,
-		        "ERROR: Must specify both a replication level and a storage engine when creating a new database\n");
-		ret = true;
-		break;
-	case ConfigurationResult::INVALID_CONFIGURATION:
-		fprintf(stderr, "ERROR: These changes would make the configuration invalid\n");
-		ret = true;
-		break;
-	case ConfigurationResult::DATABASE_ALREADY_CREATED:
-		fprintf(stderr, "ERROR: Database already exists! To change configuration, don't say `new'\n");
-		ret = true;
-		break;
-	case ConfigurationResult::DATABASE_CREATED:
-		printf("Database created\n");
-		ret = false;
-		break;
-	case ConfigurationResult::DATABASE_UNAVAILABLE:
-		fprintf(stderr, "ERROR: The database is unavailable\n");
-		printf("Type `fileconfigure FORCE <FILENAME>' to configure without this check\n");
-		ret = true;
-		break;
-	case ConfigurationResult::STORAGE_IN_UNKNOWN_DCID:
-		fprintf(stderr, "ERROR: All storage servers must be in one of the known regions\n");
-		printf("Type `fileconfigure FORCE <FILENAME>' to configure without this check\n");
-		ret = true;
-		break;
-	case ConfigurationResult::REGION_NOT_FULLY_REPLICATED:
-		fprintf(stderr,
-		        "ERROR: When usable_regions > 1, All regions with priority >= 0 must be fully replicated "
-		        "before changing the configuration\n");
-		printf("Type `fileconfigure FORCE <FILENAME>' to configure without this check\n");
-		ret = true;
-		break;
-	case ConfigurationResult::MULTIPLE_ACTIVE_REGIONS:
-		fprintf(stderr, "ERROR: When changing usable_regions, only one region can have priority >= 0\n");
-		printf("Type `fileconfigure FORCE <FILENAME>' to configure without this check\n");
-		ret = true;
-		break;
-	case ConfigurationResult::REGIONS_CHANGED:
-		fprintf(stderr,
-		        "ERROR: The region configuration cannot be changed while simultaneously changing usable_regions\n");
-		printf("Type `fileconfigure FORCE <FILENAME>' to configure without this check\n");
-		ret = true;
-		break;
-	case ConfigurationResult::NOT_ENOUGH_WORKERS:
-		fprintf(stderr, "ERROR: Not enough processes exist to support the specified configuration\n");
-		printf("Type `fileconfigure FORCE <FILENAME>' to configure without this check\n");
-		ret = true;
-		break;
-	case ConfigurationResult::REGION_REPLICATION_MISMATCH:
-		fprintf(stderr, "ERROR: `three_datacenter' replication is incompatible with region configuration\n");
-		printf("Type `fileconfigure FORCE <TOKEN...>' to configure without this check\n");
-		ret = true;
-		break;
-	case ConfigurationResult::DCID_MISSING:
-		fprintf(stderr, "ERROR: `No storage servers in one of the specified regions\n");
-		printf("Type `fileconfigure FORCE <TOKEN...>' to configure without this check\n");
-		ret = true;
-		break;
-	case ConfigurationResult::SUCCESS:
-		printf("Configuration changed\n");
-		ret = false;
-		break;
-	default:
-		ASSERT(false);
-		ret = true;
-	};
-	return ret;
-}
-
-=======
->>>>>>> 282f84c8
 // FIXME: Factor address parsing from coordinators, include, exclude
 ACTOR Future<bool> coordinators(Database db, std::vector<StringRef> tokens, bool isClusterTLS) {
 	state StringRef setName;
