--- conflicted
+++ resolved
@@ -358,11 +358,7 @@
 	}
 
 	ACTOR Future<Void> commitAndUpdateMemory( ReadYourWritesTransaction *tr, WriteDuringReadWorkload* self, bool *cancelled, bool readYourWritesDisabled, bool snapshotRYWDisabled, bool readAheadDisabled, bool useBatchPriority, bool* doingCommit, double* startTime, Key timebombStr ) {
-<<<<<<< HEAD
-		//state UID randomID = g_nondeterministic_random->randomUniqueID();
-=======
 		//state UID randomID = nondeterministicRandom()->randomUniqueID();
->>>>>>> dc59f63d
 		//TraceEvent("WDRCommit", randomID);
 		try {
 			if( !readYourWritesDisabled && !*cancelled ) {
