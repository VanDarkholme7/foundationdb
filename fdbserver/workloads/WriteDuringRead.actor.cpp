--- conflicted
+++ resolved
@@ -64,9 +64,7 @@
 		    getOption(options, LiteralStringRef("maximumDataWritten"), std::numeric_limits<int64_t>::max());
 		minNode = getOption(options, LiteralStringRef("minNode"), 0);
 		useSystemKeys = getOption(options, LiteralStringRef("useSystemKeys"), deterministicRandom()->random01() < 0.5);
-		// TODO CHANGE BACK!!
-		// adjacentKeys = deterministicRandom()->random01() < 0.5;
-		adjacentKeys = false;
+		adjacentKeys = deterministicRandom()->random01() < 0.5;
 		initialKeyDensity = deterministicRandom()->random01(); // This fraction of keys are present before the first
 		                                                       // transaction (and after an unknown result)
 		valueSizeRange = std::make_pair(
@@ -547,36 +545,13 @@
 				}
 			}
 
-<<<<<<< HEAD
-		state int64_t txnSize = tr->getApproximateSize();
-		state std::map<Key, Value> committedDB = self->memoryDatabase;
-		*doingCommit = true;
-		wait(tr->commit());
-		*doingCommit = false;
-		self->finished.trigger();
-		self->dataWritten += txnSize;
-
-		if (readYourWritesDisabled)
-			tr->setOption(FDBTransactionOptions::READ_YOUR_WRITES_DISABLE);
-		if (snapshotRYWDisabled)
-			tr->setOption(FDBTransactionOptions::SNAPSHOT_RYW_DISABLE);
-		if (readAheadDisabled)
-			tr->setOption(FDBTransactionOptions::READ_AHEAD_DISABLE);
-		if (useBatchPriority)
-			tr->setOption(FDBTransactionOptions::PRIORITY_BATCH);
-		if (self->useSystemKeys)
-			tr->setOption(FDBTransactionOptions::ACCESS_SYSTEM_KEYS);
-		tr->addWriteConflictRange(self->conflictRange);
-		self->addedConflicts.insert(allKeys, false);
-		self->addedConflicts.insert(self->conflictRange, true);
-		*startTime = now();
-		tr->setOption(FDBTransactionOptions::TIMEOUT, timebombStr);
-=======
+			state int64_t txnSize = tr->getApproximateSize();
 			state std::map<Key, Value> committedDB = self->memoryDatabase;
 			*doingCommit = true;
 			wait(tr->commit());
 			*doingCommit = false;
 			self->finished.trigger();
+			self->dataWritten += txnSize;
 
 			if (readYourWritesDisabled)
 				tr->setOption(FDBTransactionOptions::READ_YOUR_WRITES_DISABLE);
@@ -593,7 +568,6 @@
 			self->addedConflicts.insert(self->conflictRange, true);
 			*startTime = now();
 			tr->setOption(FDBTransactionOptions::TIMEOUT, timebombStr);
->>>>>>> 402fa4dd
 
 			//TraceEvent("WDRCommitSuccess", randomID).detail("CommittedVersion", tr->getCommittedVersion());
 			self->lastCommittedDatabase = committedDB;
@@ -611,56 +585,6 @@
 			throw;
 		}
 	}
-<<<<<<< HEAD
-}
-
-Value getRandomValue() {
-	return Value(std::string(deterministicRandom()->randomInt(valueSizeRange.first, valueSizeRange.second + 1), 'x'));
-}
-
-ACTOR Future<Void> loadAndRun(Database cx, WriteDuringReadWorkload* self) {
-	state double startTime = now();
-	loop {
-		state int i = 0;
-		state int keysPerBatch =
-		    std::min<int64_t>(1000,
-		                      1 + CLIENT_KNOBS->TRANSACTION_SIZE_LIMIT / 6 /
-		                              (self->getKeyForIndex(self->nodes).size() + self->valueSizeRange.second));
-		self->memoryDatabase = std::map<Key, Value>();
-		for (; i < self->nodes; i += keysPerBatch) {
-			state Transaction tr(cx);
-			loop {
-				if (now() - startTime > self->testDuration || self->dataWritten >= self->maximumDataWritten)
-					return Void();
-				try {
-					state int64_t txnSize = 0;
-					if (i == 0) {
-						tr.setOption(FDBTransactionOptions::ACCESS_SYSTEM_KEYS);
-						tr.addWriteConflictRange(
-						    allKeys); // To prevent a write only transaction whose commit was previously cancelled from
-						              // being reordered after this transaction
-						tr.clear(normalKeys);
-					}
-					if (self->useSystemKeys)
-						tr.setOption(FDBTransactionOptions::ACCESS_SYSTEM_KEYS);
-
-					int end = std::min(self->nodes, i + keysPerBatch);
-					tr.clear(KeyRangeRef(self->getKeyForIndex(i), self->getKeyForIndex(end)));
-					self->memoryDatabase.erase(self->memoryDatabase.lower_bound(self->getKeyForIndex(i)),
-					                           self->memoryDatabase.lower_bound(self->getKeyForIndex(end)));
-
-					for (int j = i; j < end; j++) {
-						if (deterministicRandom()->random01() < self->initialKeyDensity) {
-							Key key = self->getKeyForIndex(j);
-							if (key.size() <= (key.startsWith(systemKeys.begin) ? CLIENT_KNOBS->SYSTEM_KEY_SIZE_LIMIT
-							                                                    : CLIENT_KNOBS->KEY_SIZE_LIMIT)) {
-								Value value = self->getRandomValue();
-								value = value.substr(0, std::min<int>(value.size(), CLIENT_KNOBS->VALUE_SIZE_LIMIT));
-								self->memoryDatabase[key] = value;
-								tr.set(key, value);
-								int64_t rowSize = key.expectedSize() + value.expectedSize();
-								txnSize += rowSize;
-=======
 
 	Value getRandomValue() {
 		return Value(
@@ -679,9 +603,10 @@
 			for (; i < self->nodes; i += keysPerBatch) {
 				state Transaction tr(cx);
 				loop {
-					if (now() - startTime > self->testDuration)
+					if (now() - startTime > self->testDuration || self->dataWritten >= self->maximumDataWritten)
 						return Void();
 					try {
+						state int64_t txnSize = 0;
 						if (i == 0) {
 							tr.setOption(FDBTransactionOptions::ACCESS_SYSTEM_KEYS);
 							tr.addWriteConflictRange(
@@ -708,23 +633,18 @@
 									    value.substr(0, std::min<int>(value.size(), CLIENT_KNOBS->VALUE_SIZE_LIMIT));
 									self->memoryDatabase[key] = value;
 									tr.set(key, value);
+									int64_t rowSize = key.expectedSize() + value.expectedSize();
+									txnSize += rowSize;
 								}
->>>>>>> 402fa4dd
 							}
 						}
 						wait(tr.commit());
+						self->dataWritten += txnSize;
 						//TraceEvent("WDRInitBatch").detail("I", i).detail("CommittedVersion", tr.getCommittedVersion());
 						break;
 					} catch (Error& e) {
 						wait(tr.onError(e));
 					}
-<<<<<<< HEAD
-					wait(tr.commit());
-					self->dataWritten += txnSize;
-
-					//TraceEvent("WDRInitBatch").detail("I", i).detail("CommittedVersion", tr.getCommittedVersion());
-					break;
-=======
 				}
 			}
 			self->lastCommittedDatabase = self->memoryDatabase;
@@ -741,37 +661,17 @@
 					    (self->useExtraDB && deterministicRandom()->random01() < 0.5) ? self->extraDB : cx,
 					    self,
 					    startTime));
->>>>>>> 402fa4dd
 				} catch (Error& e) {
 					if (e.code() != error_code_not_committed)
 						throw;
 					break;
 				}
-				if (now() - startTime > self->testDuration)
+				if (now() - startTime > self->testDuration || self->dataWritten >= self->maximumDataWritten)
 					return Void();
 			}
 		}
 	}
 
-<<<<<<< HEAD
-		loop {
-			wait(delay(now() - startTime > self->slowModeStart ||
-			                   (g_network->isSimulated() && g_simulator.speedUpSimulation)
-			               ? 1.0
-			               : 0.1));
-			try {
-				wait(self->randomTransaction(
-				    (self->useExtraDB && deterministicRandom()->random01() < 0.5) ? self->extraDB : cx,
-				    self,
-				    startTime));
-			} catch (Error& e) {
-				if (e.code() != error_code_not_committed)
-					throw;
-				break;
-			}
-			if (now() - startTime > self->testDuration || self->dataWritten >= self->maximumDataWritten)
-				return Void();
-=======
 	Key getRandomKey() { return getKeyForIndex(deterministicRandom()->randomInt(0, nodes)); }
 
 	Key getKeyForIndex(int idx) {
@@ -780,7 +680,6 @@
 			return Key(idx ? keyPrefix + std::string(idx, '\x00') : "");
 		} else {
 			return Key(keyPrefix + format("%010d", idx));
->>>>>>> 402fa4dd
 		}
 	}
 
