--- conflicted
+++ resolved
@@ -6532,11 +6532,8 @@
 		//     If there is a record in the tree > query then moveNext() will move to it.
 		// If non-zero is returned then the cursor is valid and the return value is logically equivalent
 		// to query.compare(cursor.get())
-<<<<<<< HEAD
-		ACTOR Future<int> seek_impl(PagerEventReasons r, BTreeCursor* self, RedwoodRecordRef query, int prefetchBytes) {
-=======
-		ACTOR Future<int> seek_impl(BTreeCursor* self, RedwoodRecordRef query) {
->>>>>>> 9b83a6ad
+
+		ACTOR Future<int> seek_impl(PagerEventReasons r, BTreeCursor* self, RedwoodRecordRef query) {
 			state RedwoodRecordRef internalPageQuery = query.withMaxPageID();
 			self->path.resize(1);
 			debug_printf("seek(%s) start cursor = %s\n", query.toString().c_str(), self->toString().c_str());
@@ -6558,35 +6555,9 @@
 				// to and will be updated if anything is inserted into the cleared range, so if the seek fails
 				// or it finds an entry with a null child page then query does not exist in the BTree.
 				if (entry.cursor.seekLessThan(internalPageQuery) && entry.cursor.get().value.present()) {
-<<<<<<< HEAD
-					debug_printf("seek(%s, %d) loop seek success cursor=%s\n",
-					             query.toString().c_str(),
-					             prefetchBytes,
-					             self->toString().c_str());
-					Future<Void> f = self->pushPage(r, self->getHeight(), entry.cursor);
-
-					// Prefetch siblings, at least prefetchBytes, at level 2 but without jumping to another level 2
-					// sibling
-					if (prefetchBytes != 0 && entry.btPage()->height == 2) {
-						auto c = entry.cursor;
-						bool fwd = prefetchBytes > 0;
-						prefetchBytes = abs(prefetchBytes);
-						// While we should still preload more bytes and a move in the target direction is successful
-						while (prefetchBytes > 0 && (fwd ? c.moveNext() : c.movePrev())) {
-							// If there is a page link, preload it.
-							if (c.get().value.present()) {
-								BTreePageIDRef childPage = c.get().getChildPage();
-								preLoadPage(self->pager.getPtr(), self->getHeight()-1, childPage);
-								prefetchBytes -= self->btree->m_blockSize * childPage.size();
-							}
-						}
-					}
-
-=======
 					debug_printf(
 					    "seek(%s) loop seek success cursor=%s\n", query.toString().c_str(), self->toString().c_str());
-					Future<Void> f = self->pushPage(entry.cursor);
->>>>>>> 9b83a6ad
+					Future<Void> f = self->pushPage(r, 0, entry.cursor);
 					wait(f);
 				} else {
 					self->valid = false;
@@ -6597,35 +6568,18 @@
 			}
 		}
 
-<<<<<<< HEAD
-		Future<int> seek(PagerEventReasons r, RedwoodRecordRef query, int prefetchBytes) { return seek_impl(r, this, query, prefetchBytes); }
-
-		ACTOR Future<Void> seekGTE_impl(PagerEventReasons r, BTreeCursor* self, RedwoodRecordRef query, int prefetchBytes) {
-			debug_printf("seekGTE(%s, %d) start\n", query.toString().c_str(), prefetchBytes);
-			int cmp = wait(self->seek(r, query, prefetchBytes));
-=======
-		Future<int> seek(RedwoodRecordRef query) { return seek_impl(this, query); }
-
-		ACTOR Future<Void> seekGTE_impl(BTreeCursor* self, RedwoodRecordRef query) {
+		Future<int> seek(PagerEventReasons r, RedwoodRecordRef query) { return seek_impl(r, this, query); }
+
+		ACTOR Future<Void> seekGTE_impl(PagerEventReasons r, BTreeCursor* self, RedwoodRecordRef query) {
 			debug_printf("seekGTE(%s) start\n", query.toString().c_str());
-			int cmp = wait(self->seek(query));
->>>>>>> 9b83a6ad
+			int cmp = wait(self->seek(r, query));
 			if (cmp > 0 || (cmp == 0 && !self->isValid())) {
 				wait(self->moveNext());
 			}
 			return Void();
 		}
 
-<<<<<<< HEAD
-		Future<Void> seekGTE(PagerEventReasons r, RedwoodRecordRef query, int prefetchBytes) {
-			return seekGTE_impl(r, this, query, prefetchBytes);
-		}
-
-		ACTOR Future<Void> seekLT_impl(PagerEventReasons r, BTreeCursor* self, RedwoodRecordRef query, int prefetchBytes) {
-			debug_printf("seekLT(%s, %d) start\n", query.toString().c_str(), prefetchBytes);
-			int cmp = wait(self->seek(r, query, prefetchBytes));
-=======
-		Future<Void> seekGTE(RedwoodRecordRef query) { return seekGTE_impl(this, query); }
+		Future<Void> seekGTE(PagerEventReasons r, RedwoodRecordRef query) { return seekGTE_impl(r, this, query); }
 
 		// Start fetching sibling nodes in the forward or backward direction, stopping after recordLimit or byteLimit
 		void prefetch(KeyRef rangeEnd, bool directionForward, int recordLimit, int byteLimit) {
@@ -6674,7 +6628,7 @@
 				// Prefetch the sibling if the link is not null
 				if (c.get().value.present()) {
 					BTreePageIDRef childPage = c.get().getChildPage();
-					preLoadPage(pager.getPtr(), childPage);
+					preLoadPage(pager.getPtr(), path[path.size() - 2].getHeight()-1, childPage);
 					recordsRead += estRecordsPerPage;
 					// Use sibling node capacity as an estimate of bytes read.
 					bytesRead += childPage.size() * this->btree->m_blockSize;
@@ -6682,23 +6636,16 @@
 			}
 		}
 
-		ACTOR Future<Void> seekLT_impl(BTreeCursor* self, RedwoodRecordRef query) {
+		ACTOR Future<Void> seekLT_impl(PagerEventReasons r, BTreeCursor* self, RedwoodRecordRef query) {
 			debug_printf("seekLT(%s) start\n", query.toString().c_str());
-			int cmp = wait(self->seek(query));
->>>>>>> 9b83a6ad
+			int cmp = wait(self->seek(r, query));
 			if (cmp <= 0) {
 				wait(self->movePrev());
 			}
 			return Void();
 		}
 
-<<<<<<< HEAD
-		Future<Void> seekLT(PagerEventReasons r, RedwoodRecordRef query, int prefetchBytes) {
-			return seekLT_impl(r, this, query, -prefetchBytes);
-		}
-=======
-		Future<Void> seekLT(RedwoodRecordRef query) { return seekLT_impl(this, query); }
->>>>>>> 9b83a6ad
+		Future<Void> seekLT(PagerEventReasons r, RedwoodRecordRef query) { return seekLT_impl(r, this, query); }
 
 		ACTOR Future<Void> move_impl(BTreeCursor* self, bool forward) {
 			// Try to the move cursor at the end of the path in the correct direction
@@ -6893,16 +6840,11 @@
 		}
 
 		if (rowLimit > 0) {
-<<<<<<< HEAD
-			wait(cur.seekGTE(PagerEventReasons::rangeRead, keys.begin, prefetchBytes));
-=======
-			wait(cur.seekGTE(keys.begin));
+			wait(cur.seekGTE(PagerEventReasons::rangeRead, keys.begin));
 
 			if (self->prefetch) {
 				cur.prefetch(keys.end, true, rowLimit, byteLimit);
 			}
-
->>>>>>> 9b83a6ad
 			while (cur.isValid()) {
 				// Read page contents without using waits
 				BTreePage::BinaryTree::Cursor leafCursor = cur.back().cursor;
@@ -6944,16 +6886,12 @@
 				wait(cur.moveNext());
 			}
 		} else {
-<<<<<<< HEAD
-			wait(cur.seekLT(PagerEventReasons::rangeRead, keys.end, prefetchBytes));
-=======
-			wait(cur.seekLT(keys.end));
+			wait(cur.seekLT(PagerEventReasons::rangeRead, keys.end));
 
 			if (self->prefetch) {
 				cur.prefetch(keys.begin, false, -rowLimit, byteLimit);
 			}
 
->>>>>>> 9b83a6ad
 			while (cur.isValid()) {
 				// Read page contents without using waits
 				BTreePage::BinaryTree::Cursor leafCursor = cur.back().cursor;
@@ -7015,11 +6953,7 @@
 		state FlowLock::Releaser releaser(self->m_concurrentReads);
 		++g_redwoodMetrics.metric.opGet;
 
-<<<<<<< HEAD
-		wait(cur.seekGTE(PagerEventReasons::pointRead, key, 0));
-=======
-		wait(cur.seekGTE(key));
->>>>>>> 9b83a6ad
+		wait(cur.seekGTE(PagerEventReasons::pointRead, key));
 		if (cur.isValid() && cur.get().key == key) {
 			// Return a Value whose arena depends on the source page arena
 			Value v;
@@ -7137,20 +7071,13 @@
 		             start.printable().c_str(),
 		             end.printable().c_str(),
 		             randomKey.toString().c_str());
-<<<<<<< HEAD
-		wait(success(cur.seek(PagerEventReasons::rangeRead, randomKey, 0)));
-=======
-		wait(success(cur.seek(randomKey)));
->>>>>>> 9b83a6ad
+		wait(success(cur.seek(PagerEventReasons::rangeRead, randomKey)));
 	}
 
 	debug_printf(
 	    "VerifyRange(@%" PRId64 ", %s, %s): Actual seek\n", v, start.printable().c_str(), end.printable().c_str());
-<<<<<<< HEAD
-	wait(cur.seekGTE(PagerEventReasons::rangeRead, start, 0));
-=======
-	wait(cur.seekGTE(start));
->>>>>>> 9b83a6ad
+
+	wait(cur.seekGTE(PagerEventReasons::rangeRead, start));
 
 	state Standalone<VectorRef<KeyValueRef>> results;
 
@@ -7250,11 +7177,7 @@
 	}
 
 	// Now read the range from the tree in reverse order and compare to the saved results
-<<<<<<< HEAD
-	wait(cur.seekLT(PagerEventReasons::rangeRead, end, 0));
-=======
-	wait(cur.seekLT(end));
->>>>>>> 9b83a6ad
+	wait(cur.seekLT(PagerEventReasons::rangeRead, end));
 
 	state std::reverse_iterator<const KeyValueRef*> r = results.rbegin();
 
@@ -7331,11 +7254,7 @@
 			state Optional<std::string> val = i->second;
 			debug_printf("Verifying @%" PRId64 " '%s'\n", ver, key.c_str());
 			state Arena arena;
-<<<<<<< HEAD
-			wait(cur.seekGTE(PagerEventReasons::metaData, RedwoodRecordRef(KeyRef(arena, key)), 0));
-=======
-			wait(cur.seekGTE(RedwoodRecordRef(KeyRef(arena, key))));
->>>>>>> 9b83a6ad
+			wait(cur.seekGTE(PagerEventReasons::metaData, RedwoodRecordRef(KeyRef(arena, key))));
 			bool foundKey = cur.isValid() && cur.get().key == key;
 			bool hasValue = foundKey && cur.get().value.present();
 
@@ -7460,11 +7379,7 @@
 			}
 
 			state KeyValue kv = randomKV(10, 0);
-<<<<<<< HEAD
-			wait(cur.seekGTE(PagerEventReasons::pointRead, kv.key, 0));
-=======
-			wait(cur.seekGTE(kv.key));
->>>>>>> 9b83a6ad
+			wait(cur.seekGTE(PagerEventReasons::pointRead,kv.key));
 			state int c = deterministicRandom()->randomInt(0, 100);
 			state bool direction = deterministicRandom()->coinflip();
 			while (cur.isValid() && c-- > 0) {
@@ -9044,11 +8959,7 @@
 	wait(btree->initBTreeCursor(&cur, readVer));
 	while (c < count) {
 		state Key k = randomString(20, firstChar, lastChar);
-<<<<<<< HEAD
-		wait(cur.seekGTE(PagerEventReasons::pointRead, k, 0));
-=======
-		wait(cur.seekGTE(k));
->>>>>>> 9b83a6ad
+		wait(cur.seekGTE(PagerEventReasons::pointRead,k));
 		++c;
 	}
 	double elapsed = timer() - readStart;
@@ -9071,14 +8982,7 @@
 	state int totalScanBytes = 0;
 	while (c++ < count) {
 		state Key k = randomString(20, firstChar, lastChar);
-<<<<<<< HEAD
-		wait(cur.seekGTE(PagerEventReasons::pointRead, k, readAhead));
-		if (adaptive) {
-			readAhead = totalScanBytes / c;
-		}
-=======
-		wait(cur.seekGTE(k));
->>>>>>> 9b83a6ad
+		wait(cur.seekGTE(PagerEventReasons::pointRead,k));
 		state int w = width;
 		state bool directionFwd = deterministicRandom()->coinflip();
 
