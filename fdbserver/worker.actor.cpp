--- conflicted
+++ resolved
@@ -1225,7 +1225,7 @@
                                 std::string _coordFolder,
                                 std::string whitelistBinPaths,
                                 Reference<AsyncVar<ServerDBInfo>> dbInfo,
-                                UseConfigDB useConfigDB,
+                                ConfigDBType configDBType,
                                 LocalConfiguration* localConfig) {
 	state PromiseStream<ErrorInfo> errors;
 	state Reference<AsyncVar<Optional<DataDistributorInterface>>> ddInterf(
@@ -1497,7 +1497,7 @@
 		                                       issues,
 		                                       localConfig));
 
-		if (useConfigDB != UseConfigDB::DISABLED) {
+		if (configDBType != ConfigDBType::DISABLED) {
 			errorForwarders.add(localConfig->consume(interf.configBroadcastInterface));
 		}
 
@@ -2418,17 +2418,6 @@
 		    makeReference<AsyncVar<ClusterControllerPriorityInfo>>(getCCPriorityInfo(fitnessFilePath, processClass));
 		auto dbInfo = makeReference<AsyncVar<ServerDBInfo>>();
 
-<<<<<<< HEAD
-		// FIXME: Reenable this once simulation issues are resolved
-		/*
-		if (ConfigDBType != ConfigDBType::DISABLED) {
-		    actors.push_back(reportErrors(localConfig.consume(IAsyncListener<ConfigBroadcastFollowerInterface>::create(
-		                                      dbInfo, [](auto const& info) { return info.configBroadcaster; })),
-		                                  "LocalConfiguration"));
-		}
-		*/
-=======
->>>>>>> 829277f8
 		actors.push_back(reportErrors(monitorAndWriteCCPriorityInfo(fitnessFilePath, asyncPriorityInfo),
 		                              "MonitorAndWriteCCPriorityInfo"));
 		if (processClass.machineClassFitness(ProcessClass::ClusterController) == ProcessClass::NeverAssign) {
@@ -2460,7 +2449,7 @@
 		                                                 coordFolder,
 		                                                 whitelistBinPaths,
 		                                                 dbInfo,
-		                                                 useConfigDB,
+		                                                 configDBType,
 		                                                 &localConfig),
 		                                    "WorkerServer",
 		                                    UID(),
