--- conflicted
+++ resolved
@@ -111,7 +111,6 @@
 	init( MUTATION_BLOCK_SIZE,	            	  10000 );
 
 	// TaskBucket
-<<<<<<< HEAD
 	init( TASKBUCKET_LOGGING_DELAY,                5.0 );
 	init( TASKBUCKET_MAX_PRIORITY,                   1 );
 	init( TASKBUCKET_CHECK_TIMEOUT_CHANCE,        0.02 ); if( randomize && BUGGIFY ) TASKBUCKET_CHECK_TIMEOUT_CHANCE = 1.0;
@@ -123,7 +122,7 @@
 	init( TASKBUCKET_MAX_TASK_KEYS,               1000 ); if( randomize && BUGGIFY ) TASKBUCKET_MAX_TASK_KEYS = 20;
 
 	//Backup
-	init( BACKUP_LOCAL_FILE_WRITE_BLOCK,     1024*1024 ); if( randomize && BUGGIFY ) BACKUP_LOCAL_FILE_WRITE_BLOCK = 100;
+	init( BACKUP_LOCAL_FILE_WRITE_BLOCK,     1024*1024 );
 	init( BACKUP_CONCURRENT_DELETES,               100 );
 	init( BACKUP_SIMULATED_LIMIT_BYTES,		       1e6 ); if( randomize && BUGGIFY ) BACKUP_SIMULATED_LIMIT_BYTES = 1000;
 	init( BACKUP_GET_RANGE_LIMIT_BYTES,		       1e6 );
@@ -141,49 +140,6 @@
 	init( BACKUP_MAX_LOG_RANGES,                    21 ); if( randomize && BUGGIFY ) BACKUP_MAX_LOG_RANGES = 4;
 	init( BACKUP_SIM_COPY_LOG_RANGES,              100 );
 	init( BACKUP_VERSION_DELAY,           5*CORE_VERSIONSPERSECOND );
-=======
-	init(TASKBUCKET_LOGGING_DELAY, 5.0);
-	init(TASKBUCKET_MAX_PRIORITY, 1);
-	init(TASKBUCKET_CHECK_TIMEOUT_CHANCE, 0.02);
-	if (randomize && BUGGIFY)
-		TASKBUCKET_CHECK_TIMEOUT_CHANCE = 1.0;
-	init(TASKBUCKET_TIMEOUT_JITTER_OFFSET, 0.9);
-	init(TASKBUCKET_TIMEOUT_JITTER_RANGE, 0.2);
-	init(TASKBUCKET_CHECK_ACTIVE_DELAY, 0.5);
-	init(TASKBUCKET_CHECK_ACTIVE_AMOUNT, 10);
-	init(TASKBUCKET_TIMEOUT_VERSIONS, 60 * CORE_VERSIONSPERSECOND);
-	if (randomize && BUGGIFY)
-		TASKBUCKET_TIMEOUT_VERSIONS = 30 * CORE_VERSIONSPERSECOND;
-	init(TASKBUCKET_MAX_TASK_KEYS, 1000);
-	if (randomize && BUGGIFY)
-		TASKBUCKET_MAX_TASK_KEYS = 20;
-
-	// Backup
-	init(BACKUP_LOCAL_FILE_WRITE_BLOCK, 1024 * 1024);
-	init(BACKUP_CONCURRENT_DELETES, 100);
-	init(BACKUP_SIMULATED_LIMIT_BYTES, 1e6);
-	if (randomize && BUGGIFY)
-		BACKUP_SIMULATED_LIMIT_BYTES = 1000;
-	init(BACKUP_GET_RANGE_LIMIT_BYTES, 1e6);
-	init(BACKUP_LOCK_BYTES, 1e8);
-	init(BACKUP_RANGE_TIMEOUT, TASKBUCKET_TIMEOUT_VERSIONS / CORE_VERSIONSPERSECOND / 2.0);
-	init(BACKUP_RANGE_MINWAIT, std::max(1.0, BACKUP_RANGE_TIMEOUT / 2.0));
-	init(BACKUP_SNAPSHOT_DISPATCH_INTERVAL_SEC, 10 * 60); // 10 minutes
-	init(BACKUP_DEFAULT_SNAPSHOT_INTERVAL_SEC, 3600 * 24 * 10); // 10 days
-	init(BACKUP_SHARD_TASK_LIMIT, 1000);
-	if (randomize && BUGGIFY)
-		BACKUP_SHARD_TASK_LIMIT = 4;
-	init(BACKUP_AGGREGATE_POLL_RATE_UPDATE_INTERVAL, 60);
-	init(BACKUP_AGGREGATE_POLL_RATE, 2.0); // polls per second target for all agents on the cluster
-	init(BACKUP_LOG_WRITE_BATCH_MAX_SIZE, 1e6); // Must be much smaller than TRANSACTION_SIZE_LIMIT
-	init(BACKUP_LOG_ATOMIC_OPS_SIZE, 1000);
-	init(BACKUP_OPERATION_COST_OVERHEAD, 50);
-	init(BACKUP_MAX_LOG_RANGES, 21);
-	if (randomize && BUGGIFY)
-		BACKUP_MAX_LOG_RANGES = 4;
-	init(BACKUP_SIM_COPY_LOG_RANGES, 100);
-	init(BACKUP_VERSION_DELAY, 5 * CORE_VERSIONSPERSECOND);
->>>>>>> 5b11c4c6
 	bool buggifyMapLimits = randomize && BUGGIFY;
 	init( BACKUP_MAP_KEY_LOWER_LIMIT,              1e4 ); if( buggifyMapLimits ) BACKUP_MAP_KEY_LOWER_LIMIT = 4;
 	init( BACKUP_MAP_KEY_UPPER_LIMIT,              1e5 ); if( buggifyMapLimits ) BACKUP_MAP_KEY_UPPER_LIMIT = 30;
