--- conflicted
+++ resolved
@@ -2514,7 +2514,6 @@
 				}
 				choose {
 					when(wait(cx->connectionFileChanged())) { throw transaction_too_old(); }
-<<<<<<< HEAD
 					when(GetValueReply _reply =
 					         wait(loadBalance(cx.getPtr(),
 					                          ssi.second,
@@ -2526,19 +2525,8 @@
 					                                          getValueID,
 					                                          ssLatestCommitVersions),
 					                          TaskPriority::DefaultPromiseEndpoint,
-					                          false,
+					                          AtMostOnce::False,
 					                          cx->enableLocalityLoadBalance ? &cx->queueModel : nullptr))) {
-=======
-					when(GetValueReply _reply = wait(loadBalance(
-					         cx.getPtr(),
-					         ssi.second,
-					         &StorageServerInterface::getValue,
-					         GetValueRequest(
-					             span.context, key, ver, cx->sampleReadTags() ? tags : Optional<TagSet>(), getValueID),
-					         TaskPriority::DefaultPromiseEndpoint,
-					         AtMostOnce::False,
-					         cx->enableLocalityLoadBalance ? &cx->queueModel : nullptr))) {
->>>>>>> 3992b059
 						reply = _reply;
 					}
 				}
