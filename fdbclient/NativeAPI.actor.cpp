--- conflicted
+++ resolved
@@ -3372,22 +3372,6 @@
 			.error(e);
 		throw;
 	}
-<<<<<<< HEAD
-
-	UID postSnapClientUID = cx->clientInfo->get().id;
-	if (preSnapClientUID != postSnapClientUID) {
-		// if the client IDs changed then we fail the snapshot
-		TraceEvent("SnapCreateUIDMismatch")
-		    .detail("SnapPreSnapClientUID", preSnapClientUID)
-		    .detail("SnapPostSnapClientUID", postSnapClientUID);
-		throw coordinators_changed();
-	}
-
-	TraceEvent("SnapCreateExit")
-	    .detail("SnapCmd", snapCmd.toString())
-	    .detail("UID", snapUID)
-	    .detail("PreSnapClientUID", preSnapClientUID);
-	return Void();
 }
 
 ACTOR Future<bool> checkSafeExclusions(Database cx, vector<AddressExclusion> exclusions) {
@@ -3441,6 +3425,4 @@
 	    .detail("DataDistributorCheck", ddCheck);
 
 	return (ddCheck && coordinatorCheck);
-=======
->>>>>>> 8acce9c3
 }