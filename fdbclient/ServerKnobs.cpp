--- conflicted
+++ resolved
@@ -778,11 +778,7 @@
 	init( QUICK_GET_KEY_VALUES_LIMIT,                           2000 );
 	init( QUICK_GET_KEY_VALUES_LIMIT_BYTES,                      1e7 );
 	init( STORAGE_FEED_QUERY_HARD_LIMIT,                      100000 );
-<<<<<<< HEAD
-	init( STORAGESERVER_MAX_RANK,                                  2 );
 	// Priorities which each ReadType maps to, in enumeration order
-=======
->>>>>>> ab41da17
 	init( STORAGESERVER_READ_RANKS,                      "0,2,1,1,1" );
 	init( STORAGESERVER_READ_PRIORITIES,                   "48,32,8" );
 
