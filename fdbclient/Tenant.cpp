--- conflicted
+++ resolved
@@ -120,15 +120,7 @@
 		int64_t maxPlusOne = std::min<uint64_t>(UINT64_C(1) << bits, std::numeric_limits<int64_t>::max());
 		int64_t id = deterministicRandom()->randomInt64(min, maxPlusOne);
 
-<<<<<<< HEAD
-		int subspaceLength = deterministicRandom()->randomInt(0, 20);
-		Standalone<StringRef> subspace = makeString(subspaceLength);
-		deterministicRandom()->randomBytes(mutateString(subspace), subspaceLength);
-
-		TenantMapEntry entry(id, subspace);
-=======
 		TenantMapEntry entry(id, TenantState::READY);
->>>>>>> 8b5b7a9b
 		int64_t bigEndianId = bigEndian64(id);
 		ASSERT(entry.id == id && entry.prefix == StringRef(reinterpret_cast<uint8_t*>(&bigEndianId), 8));
 
